--- conflicted
+++ resolved
@@ -6,10 +6,4 @@
 		assert(x / y == 3);
 	}
 }
-<<<<<<< HEAD
-// ----
-// Warning 1218: (114-119): Error trying to invoke SMT solver.
-// Warning 1218: (107-125): Error trying to invoke SMT solver.
-=======
-// ----
->>>>>>> 783a10ce
+// ----