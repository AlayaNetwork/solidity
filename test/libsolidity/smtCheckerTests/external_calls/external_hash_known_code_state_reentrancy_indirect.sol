--- conflicted
+++ resolved
@@ -42,12 +42,6 @@
 	}
 }
 // ----
-<<<<<<< HEAD
-// Warning 6328: (452-466): Assertion violation happens here
-// Warning 6328: (470-496): Assertion violation happens here
-// Warning 5084: (92-102): Type conversion is not yet fully supported and might yield false positives.
-=======
 // Warning 5084: (100-110): Type conversion is not yet fully supported and might yield false positives.
 // Warning 4661: (468-482): Assertion violation happens here
-// Warning 4661: (486-512): Assertion violation happens here
->>>>>>> 783a10ce
+// Warning 4661: (486-512): Assertion violation happens here