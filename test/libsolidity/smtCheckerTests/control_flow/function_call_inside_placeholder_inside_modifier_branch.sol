--- conflicted
+++ resolved
@@ -19,11 +19,7 @@
 		return a;
 	}
 }
-<<<<<<< HEAD
-// ----
-=======
 // ----
 // Warning 5084: (247-257): Type conversion is not yet fully supported and might yield false positives.
 // Warning 5084: (162-172): Type conversion is not yet fully supported and might yield false positives.
-// Warning 5084: (247-257): Type conversion is not yet fully supported and might yield false positives.
->>>>>>> 27d51765
+// Warning 5084: (247-257): Type conversion is not yet fully supported and might yield false positives.