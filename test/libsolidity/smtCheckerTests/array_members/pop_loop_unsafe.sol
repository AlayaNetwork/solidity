--- conflicted
+++ resolved
@@ -11,9 +11,5 @@
 	}
 }
 // ----
-<<<<<<< HEAD
-// Warning 2529: (150-157): Empty array "pop" detected here
-=======
 // Warning 1147: (135-142): Empty array "pop" might happen here.
-// Warning 1147: (150-157): Empty array "pop" might happen here.
->>>>>>> 783a10ce
+// Warning 1147: (150-157): Empty array "pop" might happen here.