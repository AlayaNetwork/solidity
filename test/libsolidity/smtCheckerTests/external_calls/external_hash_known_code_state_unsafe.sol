pragma experimental SMTChecker;

contract State {
	uint x;
	function f() public returns (uint) {
		if (x == 0) x = 1;
		else if (x == 1) x = 2;
		else if (x == 2) x = 0;
		return x;
	}
}

contract C {
	address owner;
	uint y;
	uint z;
	State s;

	constructor() {
		owner = msg.sender;
	}

	function setOwner(address _owner) public {
		owner = _owner;
	}

	function f() public {
		address prevOwner = owner;
		y = s.f();
		z = s.f();
		assert(prevOwner == owner);
	}

	function inv() public view {
		// This is safe but external calls do not yet support the state
		// of the called contract.
		assert(owner == address(uint160(0)) || y != z);
	}
}
// ----
<<<<<<< HEAD
// Warning 6328: (435-461): CHC: Assertion violation happens here.\nCounterexample:\nowner = 1, y = 0, z = 0, s = 0\n\n\n\nTransaction trace:\nconstructor()\nState: owner = 0, y = 0, z = 0, s = 0\nf()
// Warning 6328: (594-631): CHC: Assertion violation happens here.\nCounterexample:\nowner = 1, y = 0, z = 0, s = 0\n\n\n\nTransaction trace:\nconstructor()\nState: owner = 1, y = 0, z = 0, s = 0\ninv()
=======
// Warning 4661: (442-468): Assertion violation happens here
// Warning 5084: (625-635): Type conversion is not yet fully supported and might yield false positives.
// Warning 4661: (601-647): Assertion violation happens here
>>>>>>> 6b823c6c
<|MERGE_RESOLUTION|>--- conflicted
+++ resolved
@@ -38,11 +38,5 @@
 	}
 }
 // ----
-<<<<<<< HEAD
 // Warning 6328: (435-461): CHC: Assertion violation happens here.\nCounterexample:\nowner = 1, y = 0, z = 0, s = 0\n\n\n\nTransaction trace:\nconstructor()\nState: owner = 0, y = 0, z = 0, s = 0\nf()
-// Warning 6328: (594-631): CHC: Assertion violation happens here.\nCounterexample:\nowner = 1, y = 0, z = 0, s = 0\n\n\n\nTransaction trace:\nconstructor()\nState: owner = 1, y = 0, z = 0, s = 0\ninv()
-=======
-// Warning 4661: (442-468): Assertion violation happens here
-// Warning 5084: (625-635): Type conversion is not yet fully supported and might yield false positives.
-// Warning 4661: (601-647): Assertion violation happens here
->>>>>>> 6b823c6c
+// Warning 6328: (594-631): CHC: Assertion violation happens here.\nCounterexample:\nowner = 1, y = 0, z = 0, s = 0\n\n\n\nTransaction trace:\nconstructor()\nState: owner = 1, y = 0, z = 0, s = 0\ninv()