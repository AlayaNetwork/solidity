/*
	This file is part of solidity.

	solidity is free software: you can redistribute it and/or modify
	it under the terms of the GNU General Public License as published by
	the Free Software Foundation, either version 3 of the License, or
	(at your option) any later version.

	solidity is distributed in the hope that it will be useful,
	but WITHOUT ANY WARRANTY; without even the implied warranty of
	MERCHANTABILITY or FITNESS FOR A PARTICULAR PURPOSE.  See the
	GNU General Public License for more details.

	You should have received a copy of the GNU General Public License
	along with solidity.  If not, see <http://www.gnu.org/licenses/>.
*/
// SPDX-License-Identifier: GPL-3.0
/**
 * @author Christian <c@ethdev.com>
 * @date 2014
 * Solidity data types
 */

#include <libsolidity/ast/Types.h>

#include <libsolidity/ast/AST.h>
#include <libsolidity/ast/TypeProvider.h>

#include <libsolutil/Algorithms.h>
#include <libsolutil/CommonData.h>
#include <libsolutil/CommonIO.h>
#include <libsolutil/Keccak256.h>
#include <libsolutil/UTF8.h>

#include <boost/algorithm/string.hpp>
#include <boost/algorithm/string/classification.hpp>
#include <boost/algorithm/string/join.hpp>
#include <boost/algorithm/string/predicate.hpp>
#include <boost/algorithm/string/replace.hpp>
#include <boost/algorithm/string/split.hpp>
#include <boost/range/adaptor/reversed.hpp>
#include <boost/range/adaptor/sliced.hpp>
#include <boost/range/adaptor/transformed.hpp>
#include <boost/range/algorithm/copy.hpp>

#include <limits>
#include <utility>

using namespace std;
using namespace solidity;
using namespace solidity::langutil;
using namespace solidity::frontend;

namespace
{

struct TypeComp
{
	bool operator()(Type const* lhs, Type const* rhs) const
	{
		solAssert(lhs && rhs, "");
		return lhs->richIdentifier() < rhs->richIdentifier();
	}
};
using TypeSet = std::set<Type const*, TypeComp>;

void oversizedSubtypesInner(
	Type const& _type,
	bool _includeType,
	set<StructDefinition const*>& _structsSeen,
	TypeSet& _oversizedSubtypes
)
{
	switch (_type.category())
	{
	case Type::Category::Array:
	{
		auto const& t = dynamic_cast<ArrayType const&>(_type);
		if (_includeType && t.storageSizeUpperBound() >= bigint(1) << 64)
			_oversizedSubtypes.insert(&t);
		oversizedSubtypesInner(*t.baseType(), t.isDynamicallySized(), _structsSeen, _oversizedSubtypes);
		break;
	}
	case Type::Category::Struct:
	{
		auto const& t = dynamic_cast<StructType const&>(_type);
		if (_structsSeen.count(&t.structDefinition()))
			return;
		if (_includeType && t.storageSizeUpperBound() >= bigint(1) << 64)
			_oversizedSubtypes.insert(&t);
		_structsSeen.insert(&t.structDefinition());
		for (auto const& m: t.members(nullptr))
			oversizedSubtypesInner(*m.type, false, _structsSeen, _oversizedSubtypes);
		_structsSeen.erase(&t.structDefinition());
		break;
	}
	case Type::Category::Mapping:
	{
		auto const* valueType = dynamic_cast<MappingType const&>(_type).valueType();
		oversizedSubtypesInner(*valueType, true, _structsSeen, _oversizedSubtypes);
		break;
	}
	default:
		break;
	}
}

/// Check whether (_base ** _exp) fits into 4096 bits.
bool fitsPrecisionExp(bigint const& _base, bigint const& _exp)
{
	if (_base == 0)
		return true;

	solAssert(_base > 0, "");

	size_t const bitsMax = 4096;

	unsigned mostSignificantBaseBit = boost::multiprecision::msb(_base);
	if (mostSignificantBaseBit == 0) // _base == 1
		return true;
	if (mostSignificantBaseBit > bitsMax) // _base >= 2 ^ 4096
		return false;

	bigint bitsNeeded = _exp * (mostSignificantBaseBit + 1);

	return bitsNeeded <= bitsMax;
}

/// Checks whether _mantissa * (X ** _exp) fits into 4096 bits,
/// where X is given indirectly via _log2OfBase = log2(X).
bool fitsPrecisionBaseX(
	bigint const& _mantissa,
	double _log2OfBase,
	uint32_t _exp
)
{
	if (_mantissa == 0)
		return true;

	solAssert(_mantissa > 0, "");

	size_t const bitsMax = 4096;

	unsigned mostSignificantMantissaBit = boost::multiprecision::msb(_mantissa);
	if (mostSignificantMantissaBit > bitsMax) // _mantissa >= 2 ^ 4096
		return false;

	bigint bitsNeeded = mostSignificantMantissaBit + bigint(floor(double(_exp) * _log2OfBase)) + 1;
	return bitsNeeded <= bitsMax;
}

/// Checks whether _mantissa * (10 ** _expBase10) fits into 4096 bits.
bool fitsPrecisionBase10(bigint const& _mantissa, uint32_t _expBase10)
{
	double const log2Of10AwayFromZero = 3.3219280948873624;
	return fitsPrecisionBaseX(_mantissa, log2Of10AwayFromZero, _expBase10);
}

/// Checks whether _mantissa * (2 ** _expBase10) fits into 4096 bits.
bool fitsPrecisionBase2(bigint const& _mantissa, uint32_t _expBase2)
{
	return fitsPrecisionBaseX(_mantissa, 1.0, _expBase2);
}

/// Checks whether _value fits into IntegerType _type.
BoolResult fitsIntegerType(bigint const& _value, IntegerType const& _type)
{
	if (_value < 0 && !_type.isSigned())
		return BoolResult::err("Cannot implicitly convert signed literal to unsigned type.");

	if (_type.minValue() > _value || _value > _type.maxValue())
		return BoolResult::err("Literal is too large to fit in " + _type.toString(false) + ".");

	return true;
}

/// Checks whether _value fits into _bits bits when having 1 bit as the sign bit
/// if _signed is true.
bool fitsIntoBits(bigint const& _value, unsigned _bits, bool _signed)
{
	return fitsIntegerType(_value, *TypeProvider::integer(
		_bits,
		_signed ? IntegerType::Modifier::Signed : IntegerType::Modifier::Unsigned
	));
}

util::Result<TypePointers> transformParametersToExternal(TypePointers const& _parameters, bool _inLibrary)
{
	TypePointers transformed;

	for (auto const& type: _parameters)
	{
		if (TypePointer ext = type->interfaceType(_inLibrary).get())
			transformed.push_back(ext);
		else
			return util::Result<TypePointers>::err("Parameter should have external type.");
	}

	return transformed;
}

}

vector<frontend::Type const*> solidity::frontend::oversizedSubtypes(frontend::Type const& _type)
{
	set<StructDefinition const*> structsSeen;
	TypeSet oversized;
	oversizedSubtypesInner(_type, false, structsSeen, oversized);
	vector<frontend::Type const*> res;
	copy(oversized.cbegin(), oversized.cend(), back_inserter(res));
	return res;
}

void Type::clearCache() const
{
	m_members.clear();
	m_stackItems.reset();
	m_stackSize.reset();
}

void StorageOffsets::computeOffsets(TypePointers const& _types)
{
	bigint slotOffset = 0;
	unsigned byteOffset = 0;
	map<size_t, pair<u256, unsigned>> offsets;
	for (size_t i = 0; i < _types.size(); ++i)
	{
		Type const* type = _types[i];
		if (!type->canBeStored())
			continue;
		if (byteOffset + type->storageBytes() > 32)
		{
			// would overflow, go to next slot
			++slotOffset;
			byteOffset = 0;
		}
		solAssert(slotOffset < bigint(1) << 256 ,"Object too large for storage.");
		offsets[i] = make_pair(u256(slotOffset), byteOffset);
		solAssert(type->storageSize() >= 1, "Invalid storage size.");
		if (type->storageSize() == 1 && byteOffset + type->storageBytes() <= 32)
			byteOffset += type->storageBytes();
		else
		{
			slotOffset += type->storageSize();
			byteOffset = 0;
		}
	}
	if (byteOffset > 0)
		++slotOffset;
	solAssert(slotOffset < bigint(1) << 256, "Object too large for storage.");
	m_storageSize = u256(slotOffset);
	swap(m_offsets, offsets);
}

pair<u256, unsigned> const* StorageOffsets::offset(size_t _index) const
{
	if (m_offsets.count(_index))
		return &m_offsets.at(_index);
	else
		return nullptr;
}

void MemberList::combine(MemberList const & _other)
{
	m_memberTypes += _other.m_memberTypes;
}

pair<u256, unsigned> const* MemberList::memberStorageOffset(string const& _name) const
{
	StorageOffsets const& offsets = storageOffsets();

	for (size_t index = 0; index < m_memberTypes.size(); ++index)
		if (m_memberTypes[index].name == _name)
			return offsets.offset(index);
	return nullptr;
}

u256 const& MemberList::storageSize() const
{
	return storageOffsets().storageSize();
}

StorageOffsets const& MemberList::storageOffsets() const {
	return m_storageOffsets.init([&]{
		TypePointers memberTypes;
		memberTypes.reserve(m_memberTypes.size());
		for (auto const& member: m_memberTypes)
			memberTypes.push_back(member.type);

		StorageOffsets storageOffsets;
		storageOffsets.computeOffsets(memberTypes);

		return storageOffsets;
	});
}

/// Helper functions for type identifier
namespace
{

string parenthesizeIdentifier(string const& _internal)
{
	return "(" + _internal + ")";
}

template <class Range>
string identifierList(Range const&& _list)
{
	return parenthesizeIdentifier(boost::algorithm::join(_list, ","));
}

string richIdentifier(Type const* _type)
{
	return _type ? _type->richIdentifier() : "";
}

string identifierList(vector<TypePointer> const& _list)
{
	return identifierList(_list | boost::adaptors::transformed(richIdentifier));
}

string identifierList(Type const* _type)
{
	return parenthesizeIdentifier(richIdentifier(_type));
}

string identifierList(Type const* _type1, Type const* _type2)
{
	TypePointers list;
	list.push_back(_type1);
	list.push_back(_type2);
	return identifierList(list);
}

string parenthesizeUserIdentifier(string const& _internal)
{
	return parenthesizeIdentifier(_internal);
}

}

string Type::escapeIdentifier(string const& _identifier)
{
	string ret = _identifier;
	// FIXME: should be _$$$_
	boost::algorithm::replace_all(ret, "$", "$$$");
	boost::algorithm::replace_all(ret, ",", "_$_");
	boost::algorithm::replace_all(ret, "(", "$_");
	boost::algorithm::replace_all(ret, ")", "_$");
	return ret;
}

string Type::identifier() const
{
	string ret = escapeIdentifier(richIdentifier());
	solAssert(ret.find_first_of("0123456789") != 0, "Identifier cannot start with a number.");
	solAssert(
		ret.find_first_not_of("0123456789abcdefghijklmnopqrstuvwxyzABCDEFGHIJKLMONPQRSTUVWXYZ_$") == string::npos,
		"Identifier contains invalid characters."
	);
	return ret;
}

TypePointer Type::commonType(Type const* _a, Type const* _b)
{
	if (!_a || !_b)
		return nullptr;
	else if (_a->mobileType() && _b->isImplicitlyConvertibleTo(*_a->mobileType()))
		return _a->mobileType();
	else if (_b->mobileType() && _a->isImplicitlyConvertibleTo(*_b->mobileType()))
		return _b->mobileType();
	else
		return nullptr;
}

MemberList const& Type::members(ASTNode const* _currentScope) const
{
	if (!m_members[_currentScope])
	{
		solAssert(
			_currentScope == nullptr ||
			dynamic_cast<SourceUnit const*>(_currentScope) ||
			dynamic_cast<ContractDefinition const*>(_currentScope),
		"");
		MemberList::MemberMap members = nativeMembers(_currentScope);
		if (_currentScope)
			members += boundFunctions(*this, *_currentScope);
		m_members[_currentScope] = make_unique<MemberList>(move(members));
	}
	return *m_members[_currentScope];
}

TypePointer Type::fullEncodingType(bool _inLibraryCall, bool _encoderV2, bool) const
{
	TypePointer encodingType = mobileType();
	if (encodingType)
		encodingType = encodingType->interfaceType(_inLibraryCall);
	if (encodingType)
		encodingType = encodingType->encodingType();
	// Structs are fine in the following circumstances:
	// - ABIv2 or,
	// - storage struct for a library
	if (_inLibraryCall && encodingType && encodingType->dataStoredIn(DataLocation::Storage))
		return encodingType;
	TypePointer baseType = encodingType;
	while (auto const* arrayType = dynamic_cast<ArrayType const*>(baseType))
		baseType = arrayType->baseType();
	if (dynamic_cast<StructType const*>(baseType))
		if (!_encoderV2)
			return nullptr;
	return encodingType;
}

MemberList::MemberMap Type::boundFunctions(Type const& _type, ASTNode const& _scope)
{
	vector<UsingForDirective const*> usingForDirectives;
	if (auto const* sourceUnit = dynamic_cast<SourceUnit const*>(&_scope))
		usingForDirectives += ASTNode::filteredNodes<UsingForDirective>(sourceUnit->nodes());
	else if (auto const* contract = dynamic_cast<ContractDefinition const*>(&_scope))
		usingForDirectives +=
			contract->usingForDirectives() +
			ASTNode::filteredNodes<UsingForDirective>(contract->sourceUnit().nodes());
	else
		solAssert(false, "");

	// Normalise data location of type.
	DataLocation typeLocation = DataLocation::Storage;
	if (auto refType = dynamic_cast<ReferenceType const*>(&_type))
		typeLocation = refType->location();

	set<Declaration const*> seenFunctions;
	MemberList::MemberMap members;

	for (UsingForDirective const* ufd: usingForDirectives)
	{
		// Convert both types to pointers for comparison to see if the `using for`
		// directive applies.
		// Further down, we check more detailed for each function if `_type` is
		// convertible to the function parameter type.
		if (ufd->typeName() &&
			*TypeProvider::withLocationIfReference(typeLocation, &_type, true) !=
			*TypeProvider::withLocationIfReference(
				typeLocation,
				ufd->typeName()->annotation().type,
				true
			)
		)
			continue;
		auto const& library = dynamic_cast<ContractDefinition const&>(
			*ufd->libraryName().annotation().referencedDeclaration
		);
		for (FunctionDefinition const* function: library.definedFunctions())
		{
			if (!function->isOrdinary() || !function->isVisibleAsLibraryMember() || seenFunctions.count(function))
				continue;
			seenFunctions.insert(function);
			if (function->parameters().empty())
				continue;
			FunctionTypePointer fun =
				dynamic_cast<FunctionType const&>(*function->typeViaContractName()).asBoundFunction();
			if (_type.isImplicitlyConvertibleTo(*fun->selfType()))
				members.emplace_back(function->name(), fun, function);
		}
	}

	return members;
}

AddressType::AddressType(StateMutability _stateMutability):
	m_stateMutability(_stateMutability)
{
	solAssert(m_stateMutability == StateMutability::Payable || m_stateMutability == StateMutability::NonPayable, "");
}

string AddressType::richIdentifier() const
{
	if (m_stateMutability == StateMutability::Payable)
		return "t_address_payable";
	else
		return "t_address";
}

BoolResult AddressType::isImplicitlyConvertibleTo(Type const& _other) const
{
	if (_other.category() != category())
		return false;
	AddressType const& other = dynamic_cast<AddressType const&>(_other);

	return other.m_stateMutability <= m_stateMutability;
}

BoolResult AddressType::isExplicitlyConvertibleTo(Type const& _convertTo) const
{
	if (_convertTo.category() == category())
		return true;
	else if (auto const* contractType = dynamic_cast<ContractType const*>(&_convertTo))
		return (m_stateMutability >= StateMutability::Payable) || !contractType->isPayable();
	return isImplicitlyConvertibleTo(_convertTo) ||
		_convertTo.category() == Category::Integer ||
		(_convertTo.category() == Category::FixedBytes && 160 == dynamic_cast<FixedBytesType const&>(_convertTo).numBytes() * 8);
}

string AddressType::toString(bool) const
{
	if (m_stateMutability == StateMutability::Payable)
		return "address payable";
	else
		return "address";
}

string AddressType::canonicalName() const
{
	return "address";
}

u256 AddressType::literalValue(Literal const* _literal) const
{
	solAssert(_literal, "");
	string hrp = _literal->value().substr(0, 3);
	solAssert((hrp == "lat" || hrp == "lax"), "");

	bytes r = solidity::util::decodeAddress(hrp, _literal->valueWithoutUnderscores());	
	solAssert(r.size() == 20, "decodeAddress failed");

	return u256(solidity::util::toHex(r, solidity::util::HexPrefix::Add));
}

TypeResult AddressType::unaryOperatorResult(Token _operator) const
{
	return _operator == Token::Delete ? TypeProvider::emptyTuple() : nullptr;
}


TypeResult AddressType::binaryOperatorResult(Token _operator, Type const* _other) const
{
	if (!TokenTraits::isCompareOp(_operator))
		return TypeResult::err("Arithmetic operations on addresses are not supported. Convert to integer first before using them.");

	return Type::commonType(this, _other);
}

bool AddressType::operator==(Type const& _other) const
{
	if (_other.category() != category())
		return false;
	AddressType const& other = dynamic_cast<AddressType const&>(_other);
	return other.m_stateMutability == m_stateMutability;
}

MemberList::MemberMap AddressType::nativeMembers(ASTNode const*) const
{
	MemberList::MemberMap members = {
		{"balance", TypeProvider::uint256()},
		{"call", TypeProvider::function(strings{"bytes memory"}, strings{"bool", "bytes memory"}, FunctionType::Kind::BareCall, false, StateMutability::Payable)},
		{"callcode", TypeProvider::function(strings{"bytes memory"}, strings{"bool", "bytes memory"}, FunctionType::Kind::BareCallCode, false, StateMutability::Payable)},
		{"delegatecall", TypeProvider::function(strings{"bytes memory"}, strings{"bool", "bytes memory"}, FunctionType::Kind::BareDelegateCall, false, StateMutability::NonPayable)},
		{"staticcall", TypeProvider::function(strings{"bytes memory"}, strings{"bool", "bytes memory"}, FunctionType::Kind::BareStaticCall, false, StateMutability::View)}
	};
	if (m_stateMutability == StateMutability::Payable)
	{
		members.emplace_back(MemberList::Member{"send", TypeProvider::function(strings{"uint"}, strings{"bool"}, FunctionType::Kind::Send, false, StateMutability::NonPayable)});
		members.emplace_back(MemberList::Member{"transfer", TypeProvider::function(strings{"uint"}, strings(), FunctionType::Kind::Transfer, false, StateMutability::NonPayable)});
	}
	return members;
}

namespace
{

bool isValidShiftAndAmountType(Token _operator, Type const& _shiftAmountType)
{
	// Disable >>> here.
	if (_operator == Token::SHR)
		return false;
	else if (IntegerType const* otherInt = dynamic_cast<decltype(otherInt)>(&_shiftAmountType))
		return !otherInt->isSigned();
	else if (RationalNumberType const* otherRat = dynamic_cast<decltype(otherRat)>(&_shiftAmountType))
		return !otherRat->isFractional() && otherRat->integerType() && !otherRat->integerType()->isSigned();
	else
		return false;
}

}

IntegerType::IntegerType(unsigned _bits, IntegerType::Modifier _modifier):
	m_bits(_bits), m_modifier(_modifier)
{
	solAssert(
		m_bits > 0 && m_bits <= 256 && m_bits % 8 == 0,
		"Invalid bit number for integer type: " + util::toString(m_bits)
	);
}

string IntegerType::richIdentifier() const
{
	return "t_" + string(isSigned() ? "" : "u") + "int" + to_string(numBits());
}

BoolResult IntegerType::isImplicitlyConvertibleTo(Type const& _convertTo) const
{
	if (_convertTo.category() == category())
	{
		IntegerType const& convertTo = dynamic_cast<IntegerType const&>(_convertTo);
		if (convertTo.m_bits < m_bits)
			return false;
		else if (isSigned())
			return convertTo.isSigned();
		else
			return !convertTo.isSigned() || convertTo.m_bits > m_bits;
	}
	else if (_convertTo.category() == Category::FixedPoint)
	{
		FixedPointType const& convertTo = dynamic_cast<FixedPointType const&>(_convertTo);
		return maxValue() <= convertTo.maxIntegerValue() && minValue() >= convertTo.minIntegerValue();
	}
	else
		return false;
}

BoolResult IntegerType::isExplicitlyConvertibleTo(Type const& _convertTo) const
{
	return _convertTo.category() == category() ||
		_convertTo.category() == Category::Address ||
		_convertTo.category() == Category::Contract ||
		_convertTo.category() == Category::Enum ||
		(_convertTo.category() == Category::FixedBytes && numBits() == dynamic_cast<FixedBytesType const&>(_convertTo).numBytes() * 8) ||
		_convertTo.category() == Category::FixedPoint;
}

TypeResult IntegerType::unaryOperatorResult(Token _operator) const
{
	// "delete" is ok for all integer types
	if (_operator == Token::Delete)
		return TypeResult{TypeProvider::emptyTuple()};
	// we allow -, ++ and --
	else if (_operator == Token::Sub || _operator == Token::Inc ||
		_operator == Token::Dec || _operator == Token::BitNot)
		return TypeResult{this};
	else
		return TypeResult::err("");
}

bool IntegerType::operator==(Type const& _other) const
{
	if (_other.category() != category())
		return false;
	IntegerType const& other = dynamic_cast<IntegerType const&>(_other);
	return other.m_bits == m_bits && other.m_modifier == m_modifier;
}

string IntegerType::toString(bool) const
{
	string prefix = isSigned() ? "int" : "uint";
	return prefix + util::toString(m_bits);
}

u256 IntegerType::min() const
{
	if (isSigned())
		return s2u(s256(minValue()));
	else
		return u256(minValue());
}

u256 IntegerType::max() const
{
	if (isSigned())
		return s2u(s256(maxValue()));
	else
		return u256(maxValue());
}

bigint IntegerType::minValue() const
{
	if (isSigned())
		return -(bigint(1) << (m_bits - 1));
	else
		return bigint(0);
}

bigint IntegerType::maxValue() const
{
	if (isSigned())
		return (bigint(1) << (m_bits - 1)) - 1;
	else
		return (bigint(1) << m_bits) - 1;
}

TypeResult IntegerType::binaryOperatorResult(Token _operator, Type const* _other) const
{
	if (
		_other->category() != Category::RationalNumber &&
		_other->category() != Category::FixedPoint &&
		_other->category() != category()
	)
		return nullptr;
	if (TokenTraits::isShiftOp(_operator))
	{
		// Shifts are not symmetric with respect to the type
		if (isValidShiftAndAmountType(_operator, *_other))
			return this;
		else
			return nullptr;
	}
	else if (Token::Exp == _operator)
	{
		if (auto otherIntType = dynamic_cast<IntegerType const*>(_other))
		{
			if (otherIntType->isSigned())
				return TypeResult::err("Exponentiation power is not allowed to be a signed integer type.");
		}
		else if (dynamic_cast<FixedPointType const*>(_other))
			return nullptr;
		else if (auto rationalNumberType = dynamic_cast<RationalNumberType const*>(_other))
		{
			if (rationalNumberType->isFractional())
				return TypeResult::err("Exponent is fractional.");
			if (!rationalNumberType->integerType())
				return TypeResult::err("Exponent too large.");
			if (rationalNumberType->isNegative())
				return TypeResult::err("Exponentiation power is not allowed to be a negative integer literal.");
		}
		return this;
	}

	auto commonType = Type::commonType(this, _other); //might be an integer or fixed point
	if (!commonType)
		return nullptr;

	// All integer types can be compared
	if (TokenTraits::isCompareOp(_operator))
		return commonType;
	if (TokenTraits::isBooleanOp(_operator))
		return nullptr;
	return commonType;
}

FixedPointType::FixedPointType(unsigned _totalBits, unsigned _fractionalDigits, FixedPointType::Modifier _modifier):
	m_totalBits(_totalBits), m_fractionalDigits(_fractionalDigits), m_modifier(_modifier)
{
	solAssert(
		8 <= m_totalBits && m_totalBits <= 256 && m_totalBits % 8 == 0 && m_fractionalDigits <= 80,
		"Invalid bit number(s) for fixed type: " +
		util::toString(_totalBits) + "x" + util::toString(_fractionalDigits)
	);
}

string FixedPointType::richIdentifier() const
{
	return "t_" + string(isSigned() ? "" : "u") + "fixed" + to_string(m_totalBits) + "x" + to_string(m_fractionalDigits);
}

BoolResult FixedPointType::isImplicitlyConvertibleTo(Type const& _convertTo) const
{
	if (_convertTo.category() == category())
	{
		FixedPointType const& convertTo = dynamic_cast<FixedPointType const&>(_convertTo);
		if (convertTo.fractionalDigits() < m_fractionalDigits)
			return BoolResult::err("Too many fractional digits.");
		if (convertTo.numBits() < m_totalBits)
			return false;
		else
			return convertTo.maxIntegerValue() >= maxIntegerValue() && convertTo.minIntegerValue() <= minIntegerValue();
	}
	return false;
}

BoolResult FixedPointType::isExplicitlyConvertibleTo(Type const& _convertTo) const
{
	return _convertTo.category() == category() || _convertTo.category() == Category::Integer;
}

TypeResult FixedPointType::unaryOperatorResult(Token _operator) const
{
	switch (_operator)
	{
	case Token::Delete:
		// "delete" is ok for all fixed types
		return TypeResult{TypeProvider::emptyTuple()};
	case Token::Add:
	case Token::Sub:
	case Token::Inc:
	case Token::Dec:
		// for fixed, we allow +, -, ++ and --
		return this;
	default:
		return nullptr;
	}
}

bool FixedPointType::operator==(Type const& _other) const
{
	if (_other.category() != category())
		return false;
	FixedPointType const& other = dynamic_cast<FixedPointType const&>(_other);
	return other.m_totalBits == m_totalBits && other.m_fractionalDigits == m_fractionalDigits && other.m_modifier == m_modifier;
}

string FixedPointType::toString(bool) const
{
	string prefix = isSigned() ? "fixed" : "ufixed";
	return prefix + util::toString(m_totalBits) + "x" + util::toString(m_fractionalDigits);
}

bigint FixedPointType::maxIntegerValue() const
{
	bigint maxValue = (bigint(1) << (m_totalBits - (isSigned() ? 1 : 0))) - 1;
	return maxValue / boost::multiprecision::pow(bigint(10), m_fractionalDigits);
}

bigint FixedPointType::minIntegerValue() const
{
	if (isSigned())
	{
		bigint minValue = -(bigint(1) << (m_totalBits - (isSigned() ? 1 : 0)));
		return minValue / boost::multiprecision::pow(bigint(10), m_fractionalDigits);
	}
	else
		return bigint(0);
}

TypeResult FixedPointType::binaryOperatorResult(Token _operator, Type const* _other) const
{
	auto commonType = Type::commonType(this, _other);

	if (!commonType)
		return nullptr;

	// All fixed types can be compared
	if (TokenTraits::isCompareOp(_operator))
		return commonType;
	if (TokenTraits::isBitOp(_operator) || TokenTraits::isBooleanOp(_operator) || _operator == Token::Exp)
		return nullptr;
	return commonType;
}

IntegerType const* FixedPointType::asIntegerType() const
{
	return TypeProvider::integer(numBits(), isSigned() ? IntegerType::Modifier::Signed : IntegerType::Modifier::Unsigned);
}

tuple<bool, rational> RationalNumberType::parseRational(string const& _value)
{
	rational value;
	try
	{
		auto radixPoint = find(_value.begin(), _value.end(), '.');

		if (radixPoint != _value.end())
		{
			if (
				!all_of(radixPoint + 1, _value.end(), ::isdigit) ||
				!all_of(_value.begin(), radixPoint, ::isdigit)
			)
				return make_tuple(false, rational(0));

			// Only decimal notation allowed here, leading zeros would switch to octal.
			auto fractionalBegin = find_if_not(
				radixPoint + 1,
				_value.end(),
				[](char const& a) { return a == '0'; }
			);

			rational numerator;
			rational denominator(1);

			denominator = bigint(string(fractionalBegin, _value.end()));
			denominator /= boost::multiprecision::pow(
				bigint(10),
				static_cast<size_t>(distance(radixPoint + 1, _value.end()))
			);
			numerator = bigint(string(_value.begin(), radixPoint));
			value = numerator + denominator;
		}
		else
			value = bigint(_value);
		return make_tuple(true, value);
	}
	catch (...)
	{
		return make_tuple(false, rational(0));
	}
}

tuple<bool, rational> RationalNumberType::isValidLiteral(Literal const& _literal)
{
	rational value;
	try
	{
		ASTString valueString = _literal.valueWithoutUnderscores();

		auto expPoint = find(valueString.begin(), valueString.end(), 'e');
		if (expPoint == valueString.end())
			expPoint = find(valueString.begin(), valueString.end(), 'E');

		if (boost::starts_with(valueString, "0x"))
		{
			// process as hex
			value = bigint(valueString);
		}
		else if (expPoint != valueString.end())
		{
			// Parse mantissa and exponent. Checks numeric limit.
			tuple<bool, rational> mantissa = parseRational(string(valueString.begin(), expPoint));

			if (!get<0>(mantissa))
				return make_tuple(false, rational(0));
			value = get<1>(mantissa);

			// 0E... is always zero.
			if (value == 0)
				return make_tuple(true, rational(0));

			bigint exp = bigint(string(expPoint + 1, valueString.end()));

			if (exp > numeric_limits<int32_t>::max() || exp < numeric_limits<int32_t>::min())
				return make_tuple(false, rational(0));

			uint32_t expAbs = bigint(abs(exp)).convert_to<uint32_t>();

			if (exp < 0)
			{
				if (!fitsPrecisionBase10(abs(value.denominator()), expAbs))
					return make_tuple(false, rational(0));
				value /= boost::multiprecision::pow(
					bigint(10),
					expAbs
				);
			}
			else if (exp > 0)
			{
				if (!fitsPrecisionBase10(abs(value.numerator()), expAbs))
					return make_tuple(false, rational(0));
				value *= boost::multiprecision::pow(
					bigint(10),
					expAbs
				);
			}
		}
		else
		{
			// parse as rational number
			tuple<bool, rational> tmp = parseRational(valueString);
			if (!get<0>(tmp))
				return tmp;
			value = get<1>(tmp);
		}
	}
	catch (...)
	{
		return make_tuple(false, rational(0));
	}
	switch (_literal.subDenomination())
	{
		case Literal::SubDenomination::None:
		case Literal::SubDenomination::Von:
		case Literal::SubDenomination::Second:
			break;
		case Literal::SubDenomination::Gvon:
			value *= bigint("1000000000");
			break;
<<<<<<< HEAD
		case Literal::SubDenomination::Ether:
=======
		case Literal::SubDenomination::Szabo:
			value *= bigint("1000000000000");
			break;
		case Literal::SubDenomination::Finney:
			value *= bigint("1000000000000000");
			break;
		case Literal::SubDenomination::Lat:
>>>>>>> 783a10ce
			value *= bigint("1000000000000000000");
			break;
		case Literal::SubDenomination::Minute:
			value *= bigint("60");
			break;
		case Literal::SubDenomination::Hour:
			value *= bigint("3600");
			break;
		case Literal::SubDenomination::Day:
			value *= bigint("86400");
			break;
		case Literal::SubDenomination::Week:
			value *= bigint("604800");
			break;
		case Literal::SubDenomination::Year:
			value *= bigint("31536000");
			break;
	}


	return make_tuple(true, value);
}

BoolResult RationalNumberType::isImplicitlyConvertibleTo(Type const& _convertTo) const
{
	switch (_convertTo.category())
	{
	case Category::Integer:
	{
		if (isFractional())
			return false;
		IntegerType const& targetType = dynamic_cast<IntegerType const&>(_convertTo);
		if(targetType.category() == Type::Category::Address)
			return false;
		return fitsIntegerType(m_value.numerator(), targetType);
	}
	case Category::FixedPoint:
	{
		FixedPointType const& targetType = dynamic_cast<FixedPointType const&>(_convertTo);
		// Store a negative number into an unsigned.
		if (isNegative() && !targetType.isSigned())
			return false;
		if (!isFractional())
			return (targetType.minIntegerValue() <= m_value) && (m_value <= targetType.maxIntegerValue());
		rational value = m_value * pow(bigint(10), targetType.fractionalDigits());
		// Need explicit conversion since truncation will occur.
		if (value.denominator() != 1)
			return false;
		return fitsIntoBits(value.numerator(), targetType.numBits(), targetType.isSigned());
	}
	case Category::FixedBytes:
		return (m_value == rational(0)) || (m_compatibleBytesType && *m_compatibleBytesType == _convertTo);
	default:
		return false;
	}
}

BoolResult RationalNumberType::isExplicitlyConvertibleTo(Type const& _convertTo) const
{
	if (isImplicitlyConvertibleTo(_convertTo))
		return true;
	else if (_convertTo.category() != Category::FixedBytes)
	{
		TypePointer mobType = mobileType();
		return (mobType && mobType->isExplicitlyConvertibleTo(_convertTo));
	}
	else
		return false;
}

TypeResult RationalNumberType::unaryOperatorResult(Token _operator) const
{
	rational value;
	switch (_operator)
	{
	case Token::BitNot:
		if (isFractional())
			return nullptr;
		value = ~m_value.numerator();
		break;
	case Token::Add:
		value = +(m_value);
		break;
	case Token::Sub:
		value = -(m_value);
		break;
	case Token::After:
		return this;
	default:
		return nullptr;
	}
	return TypeResult{TypeProvider::rationalNumber(value)};
}

TypeResult RationalNumberType::binaryOperatorResult(Token _operator, Type const* _other) const
{
	if (_other->category() == Category::Integer || _other->category() == Category::FixedPoint)
	{
		if (isFractional())
			return TypeResult::err("Fractional literals not supported.");
		else if (!integerType())
			return TypeResult::err("Literal too large.");

		// Shift and exp are not symmetric, so it does not make sense to swap
		// the types as below. As an exception, we always use uint here.
		if (TokenTraits::isShiftOp(_operator))
		{
			if (!isValidShiftAndAmountType(_operator, *_other))
				return nullptr;
			return isNegative() ? TypeProvider::int256() : TypeProvider::uint256();
		}
		else if (Token::Exp == _operator)
		{
			if (auto const* otherIntType = dynamic_cast<IntegerType const*>(_other))
			{
				if (otherIntType->isSigned())
					return TypeResult::err("Exponentiation power is not allowed to be a signed integer type.");
			}
			else if (dynamic_cast<FixedPointType const*>(_other))
				return TypeResult::err("Exponent is fractional.");

			return isNegative() ? TypeProvider::int256() : TypeProvider::uint256();
		}
		else
		{
			auto commonType = Type::commonType(this, _other);
			if (!commonType)
				return nullptr;
			return commonType->binaryOperatorResult(_operator, _other);
		}
	}
	else if (_other->category() != category())
		return nullptr;

	RationalNumberType const& other = dynamic_cast<RationalNumberType const&>(*_other);
	if (TokenTraits::isCompareOp(_operator))
	{
		// Since we do not have a "BoolConstantType", we have to do the actual comparison
		// at runtime and convert to mobile typse first. Such a comparison is not a very common
		// use-case and will be optimized away.
		TypePointer thisMobile = mobileType();
		TypePointer otherMobile = other.mobileType();
		if (!thisMobile || !otherMobile)
			return nullptr;
		return thisMobile->binaryOperatorResult(_operator, otherMobile);
	}
	else
	{
		rational value;
		bool fractional = isFractional() || other.isFractional();
		switch (_operator)
		{
		//bit operations will only be enabled for integers and fixed types that resemble integers
		case Token::BitOr:
			if (fractional)
				return nullptr;
			value = m_value.numerator() | other.m_value.numerator();
			break;
		case Token::BitXor:
			if (fractional)
				return nullptr;
			value = m_value.numerator() ^ other.m_value.numerator();
			break;
		case Token::BitAnd:
			if (fractional)
				return nullptr;
			value = m_value.numerator() & other.m_value.numerator();
			break;
		case Token::Add:
			value = m_value + other.m_value;
			break;
		case Token::Sub:
			value = m_value - other.m_value;
			break;
		case Token::Mul:
			value = m_value * other.m_value;
			break;
		case Token::Div:
			if (other.m_value == rational(0))
				return nullptr;
			else
				value = m_value / other.m_value;
			break;
		case Token::Mod:
			if (other.m_value == rational(0))
				return nullptr;
			else if (fractional)
			{
				rational tempValue = m_value / other.m_value;
				value = m_value - (tempValue.numerator() / tempValue.denominator()) * other.m_value;
			}
			else
				value = m_value.numerator() % other.m_value.numerator();
			break;
		case Token::Exp:
		{
			if (other.isFractional())
				return nullptr;
			solAssert(other.m_value.denominator() == 1, "");
			bigint const& exp = other.m_value.numerator();

			// x ** 0 = 1
			// for 0, 1 and -1 the size of the exponent doesn't have to be restricted
			if (exp == 0)
				value = 1;
			else if (m_value.numerator() == 0 || m_value == 1)
				value = m_value;
			else if (m_value == -1)
			{
				bigint isOdd = abs(exp) & bigint(1);
				value = 1 - 2 * isOdd.convert_to<int>();
			}
			else
			{
				if (abs(exp) > numeric_limits<uint32_t>::max())
					return nullptr; // This will need too much memory to represent.

				uint32_t absExp = bigint(abs(exp)).convert_to<uint32_t>();

				if (!fitsPrecisionExp(abs(m_value.numerator()), absExp) || !fitsPrecisionExp(abs(m_value.denominator()), absExp))
					return TypeResult::err("Precision of rational constants is limited to 4096 bits.");

				static auto const optimizedPow = [](bigint const& _base, uint32_t _exponent) -> bigint {
					if (_base == 1)
						return 1;
					else if (_base == -1)
						return 1 - 2 * static_cast<int>(_exponent & 1);
					else
						return boost::multiprecision::pow(_base, _exponent);
				};

				bigint numerator = optimizedPow(m_value.numerator(), absExp);
				bigint denominator = optimizedPow(m_value.denominator(), absExp);

				if (exp >= 0)
					value = makeRational(numerator, denominator);
				else
					// invert
					value = makeRational(denominator, numerator);
			}
			break;
		}
		case Token::SHL:
		{
			if (fractional)
				return nullptr;
			else if (other.m_value < 0)
				return nullptr;
			else if (other.m_value > numeric_limits<uint32_t>::max())
				return nullptr;
			if (m_value.numerator() == 0)
				value = 0;
			else
			{
				uint32_t exponent = other.m_value.numerator().convert_to<uint32_t>();
				if (!fitsPrecisionBase2(abs(m_value.numerator()), exponent))
					return nullptr;
				value = m_value.numerator() * boost::multiprecision::pow(bigint(2), exponent);
			}
			break;
		}
		// NOTE: we're using >> (SAR) to denote right shifting. The type of the LValue
		//       determines the resulting type and the type of shift (SAR or SHR).
		case Token::SAR:
		{
			if (fractional)
				return nullptr;
			else if (other.m_value < 0)
				return nullptr;
			else if (other.m_value > numeric_limits<uint32_t>::max())
				return nullptr;
			if (m_value.numerator() == 0)
				value = 0;
			else
			{
				uint32_t exponent = other.m_value.numerator().convert_to<uint32_t>();
				if (exponent > boost::multiprecision::msb(boost::multiprecision::abs(m_value.numerator())))
					value = m_value.numerator() < 0 ? -1 : 0;
				else
				{
					if (m_value.numerator() < 0)
						// Add 1 to the negative value before dividing to get a result that is strictly too large,
						// then subtract 1 afterwards to round towards negative infinity.
						// This is the same algorithm as used in ExpressionCompiler::appendShiftOperatorCode(...).
						// To see this note that for negative x, xor(x,all_ones) = (-x-1) and
						// therefore xor(div(xor(x,all_ones), exp(2, shift_amount)), all_ones) is
						// -(-x - 1) / 2^shift_amount - 1, which is the same as
						// (x + 1) / 2^shift_amount - 1.
						value = rational((m_value.numerator() + 1) / boost::multiprecision::pow(bigint(2), exponent) - bigint(1), 1);
					else
						value = rational(m_value.numerator() / boost::multiprecision::pow(bigint(2), exponent), 1);
				}
			}
			break;
		}
		default:
			return nullptr;
		}

		// verify that numerator and denominator fit into 4096 bit after every operation
		if (value.numerator() != 0 && max(boost::multiprecision::msb(abs(value.numerator())), boost::multiprecision::msb(abs(value.denominator()))) > 4096)
			return TypeResult::err("Precision of rational constants is limited to 4096 bits.");

		return TypeResult{TypeProvider::rationalNumber(value)};
	}
}

string RationalNumberType::richIdentifier() const
{
	// rational seemingly will put the sign always on the numerator,
	// but let just make it deterministic here.
	bigint numerator = abs(m_value.numerator());
	bigint denominator = abs(m_value.denominator());
	if (m_value < 0)
		return "t_rational_minus_" + numerator.str() + "_by_" + denominator.str();
	else
		return "t_rational_" + numerator.str() + "_by_" + denominator.str();
}

bool RationalNumberType::operator==(Type const& _other) const
{
	if (_other.category() != category())
		return false;
	RationalNumberType const& other = dynamic_cast<RationalNumberType const&>(_other);
	return m_value == other.m_value;
}

string RationalNumberType::bigintToReadableString(bigint const& _num)
{
	string str = _num.str();
	if (str.size() > 32)
	{
		size_t omitted = str.size() - 8;
		str = str.substr(0, 4) + "...(" + to_string(omitted) + " digits omitted)..." + str.substr(str.size() - 4, 4);
	}
	return str;
}

string RationalNumberType::toString(bool) const
{
	if (!isFractional())
		return "int_const " + bigintToReadableString(m_value.numerator());

	string numerator = bigintToReadableString(m_value.numerator());
	string denominator = bigintToReadableString(m_value.denominator());
	return "rational_const " + numerator + " / " + denominator;
}

u256 RationalNumberType::literalValue(Literal const*) const
{
	// We ignore the literal and hope that the type was correctly determined to represent
	// its value.

	u256 value;
	bigint shiftedValue;

	if (!isFractional())
		shiftedValue = m_value.numerator();
	else
	{
		auto fixed = fixedPointType();
		solAssert(fixed, "Rational number cannot be represented as fixed point type.");
		unsigned fractionalDigits = fixed->fractionalDigits();
		shiftedValue = m_value.numerator() * boost::multiprecision::pow(bigint(10), fractionalDigits) / m_value.denominator();
	}

	// we ignore the literal and hope that the type was correctly determined
	solAssert(shiftedValue <= u256(-1), "Number constant too large.");
	solAssert(shiftedValue >= -(bigint(1) << 255), "Number constant too small.");

	if (m_value >= rational(0))
		value = u256(shiftedValue);
	else
		value = s2u(s256(shiftedValue));
	return value;
}

TypePointer RationalNumberType::mobileType() const
{
	if (!isFractional())
		return integerType();
	else
		return fixedPointType();
}

IntegerType const* RationalNumberType::integerType() const
{
	solAssert(!isFractional(), "integerType() called for fractional number.");
	bigint value = m_value.numerator();
	bool negative = (value < 0);
	if (negative) // convert to positive number of same bit requirements
		value = ((0 - value) - 1) << 1;
	if (value > u256(-1))
		return nullptr;
	else
		return TypeProvider::integer(
			max(util::bytesRequired(value), 1u) * 8,
			negative ? IntegerType::Modifier::Signed : IntegerType::Modifier::Unsigned
		);
}

FixedPointType const* RationalNumberType::fixedPointType() const
{
	bool negative = (m_value < 0);
	unsigned fractionalDigits = 0;
	rational value = abs(m_value); // We care about the sign later.
	rational maxValue = negative ?
		rational(bigint(1) << 255, 1):
		rational((bigint(1) << 256) - 1, 1);

	while (value * 10 <= maxValue && value.denominator() != 1 && fractionalDigits < 80)
	{
		value *= 10;
		fractionalDigits++;
	}

	if (value > maxValue)
		return nullptr;

	// This means we round towards zero for positive and negative values.
	bigint v = value.numerator() / value.denominator();

	if (negative && v != 0)
		// modify value to satisfy bit requirements for negative numbers:
		// add one bit for sign and decrement because negative numbers can be larger
		v = (v - 1) << 1;

	if (v > u256(-1))
		return nullptr;

	unsigned totalBits = max(util::bytesRequired(v), 1u) * 8;
	solAssert(totalBits <= 256, "");

	return TypeProvider::fixedPoint(
		totalBits, fractionalDigits,
		negative ? FixedPointType::Modifier::Signed : FixedPointType::Modifier::Unsigned
	);
}

StringLiteralType::StringLiteralType(Literal const& _literal):
	m_value(_literal.value())
{
}

StringLiteralType::StringLiteralType(string _value):
	m_value{std::move(_value)}
{
}

BoolResult StringLiteralType::isImplicitlyConvertibleTo(Type const& _convertTo) const
{
	if (auto fixedBytes = dynamic_cast<FixedBytesType const*>(&_convertTo))
		return static_cast<size_t>(fixedBytes->numBytes()) >= m_value.size();
	else if (auto arrayType = dynamic_cast<ArrayType const*>(&_convertTo))
		return
			arrayType->isByteArray() &&
			!(arrayType->dataStoredIn(DataLocation::Storage) && arrayType->isPointer()) &&
			!(arrayType->isString() && !util::validateUTF8(value()));
	else
		return false;
}

string StringLiteralType::richIdentifier() const
{
	// Since we have to return a valid identifier and the string itself may contain
	// anything, we hash it.
	return "t_stringliteral_" + util::toHex(util::keccak256(m_value).asBytes());
}

bool StringLiteralType::operator==(Type const& _other) const
{
	if (_other.category() != category())
		return false;
	return m_value == dynamic_cast<StringLiteralType const&>(_other).m_value;
}

std::string StringLiteralType::toString(bool) const
{
	size_t invalidSequence;

	if (!util::validateUTF8(m_value, invalidSequence))
		return "literal_string (contains invalid UTF-8 sequence at position " + util::toString(invalidSequence) + ")";

	return "literal_string \"" + m_value + "\"";
}

TypePointer StringLiteralType::mobileType() const
{
	return TypeProvider::stringMemory();
}

FixedBytesType::FixedBytesType(unsigned _bytes): m_bytes(_bytes)
{
	solAssert(
		m_bytes > 0 && m_bytes <= 32,
		"Invalid byte number for fixed bytes type: " + util::toString(m_bytes)
	);
}

BoolResult FixedBytesType::isImplicitlyConvertibleTo(Type const& _convertTo) const
{
	if (_convertTo.category() != category())
		return false;
	FixedBytesType const& convertTo = dynamic_cast<FixedBytesType const&>(_convertTo);
	return convertTo.m_bytes >= m_bytes;
}

BoolResult FixedBytesType::isExplicitlyConvertibleTo(Type const& _convertTo) const
{
	return (_convertTo.category() == Category::Integer && numBytes() * 8 == dynamic_cast<IntegerType const&>(_convertTo).numBits()) ||
		(_convertTo.category() == Category::Address && numBytes() == 20) ||
		_convertTo.category() == Category::FixedPoint ||
		_convertTo.category() == category();
}

TypeResult FixedBytesType::unaryOperatorResult(Token _operator) const
{
	// "delete" and "~" is okay for FixedBytesType
	if (_operator == Token::Delete)
		return TypeResult{TypeProvider::emptyTuple()};
	else if (_operator == Token::BitNot)
		return this;

	return nullptr;
}

TypeResult FixedBytesType::binaryOperatorResult(Token _operator, Type const* _other) const
{
	if (TokenTraits::isShiftOp(_operator))
	{
		if (isValidShiftAndAmountType(_operator, *_other))
			return this;
		else
			return nullptr;
	}

	auto commonType = dynamic_cast<FixedBytesType const*>(Type::commonType(this, _other));
	if (!commonType)
		return nullptr;

	// FixedBytes can be compared and have bitwise operators applied to them
	if (TokenTraits::isCompareOp(_operator) || TokenTraits::isBitOp(_operator))
		return TypeResult(commonType);

	return nullptr;
}

MemberList::MemberMap FixedBytesType::nativeMembers(ASTNode const*) const
{
	return MemberList::MemberMap{MemberList::Member{"length", TypeProvider::uint(8)}};
}

string FixedBytesType::richIdentifier() const
{
	return "t_bytes" + to_string(m_bytes);
}

bool FixedBytesType::operator==(Type const& _other) const
{
	if (_other.category() != category())
		return false;
	FixedBytesType const& other = dynamic_cast<FixedBytesType const&>(_other);
	return other.m_bytes == m_bytes;
}

u256 BoolType::literalValue(Literal const* _literal) const
{
	solAssert(_literal, "");
	if (_literal->token() == Token::TrueLiteral)
		return u256(1);
	else if (_literal->token() == Token::FalseLiteral)
		return u256(0);
	else
		solAssert(false, "Bool type constructed from non-boolean literal.");
}

TypeResult BoolType::unaryOperatorResult(Token _operator) const
{
	if (_operator == Token::Delete)
		return TypeProvider::emptyTuple();
	else if (_operator == Token::Not)
		return this;
	else
		return nullptr;
}

TypeResult BoolType::binaryOperatorResult(Token _operator, Type const* _other) const
{
	if (category() != _other->category())
		return nullptr;
	if (_operator == Token::Equal || _operator == Token::NotEqual || _operator == Token::And || _operator == Token::Or)
		return _other;
	else
		return nullptr;
}

Type const* ContractType::encodingType() const
{
	if (isSuper())
		return nullptr;

	if (isPayable())
		return TypeProvider::payableAddress();
	else
		return TypeProvider::address();
}

BoolResult ContractType::isImplicitlyConvertibleTo(Type const& _convertTo) const
{
	if (m_super)
		return false;

	if (*this == _convertTo)
		return true;
	if (_convertTo.category() == Category::Contract)
	{
		auto const& bases = contractDefinition().annotation().linearizedBaseContracts;
		if (m_super && bases.size() <= 1)
			return false;
		return find(
			m_super ? ++bases.begin() : bases.begin(), bases.end(),
			&dynamic_cast<ContractType const&>(_convertTo).contractDefinition()
		) != bases.end();
	}
	return false;
}

BoolResult ContractType::isExplicitlyConvertibleTo(Type const& _convertTo) const
{
	if (m_super)
		return false;

	if (auto const* addressType = dynamic_cast<AddressType const*>(&_convertTo))
		return isPayable() || (addressType->stateMutability() < StateMutability::Payable);

	return isImplicitlyConvertibleTo(_convertTo);
}

bool ContractType::isPayable() const
{
	auto receiveFunction = m_contract.receiveFunction();
	auto fallbackFunction = m_contract.fallbackFunction();
	return receiveFunction || (fallbackFunction && fallbackFunction->isPayable());
}

TypeResult ContractType::unaryOperatorResult(Token _operator) const
{
	if (isSuper())
		return nullptr;
	else if (_operator == Token::Delete)
		return TypeProvider::emptyTuple();
	else
		return nullptr;
}

Type const* ReferenceType::withLocation(DataLocation _location, bool _isPointer) const
{
	return TypeProvider::withLocation(this, _location, _isPointer);
}

TypeResult ReferenceType::unaryOperatorResult(Token _operator) const
{
	if (_operator != Token::Delete)
		return nullptr;
	// delete can be used on everything except calldata references or storage pointers
	// (storage references are ok)
	switch (location())
	{
	case DataLocation::CallData:
		return nullptr;
	case DataLocation::Memory:
		return TypeProvider::emptyTuple();
	case DataLocation::Storage:
		return isPointer() ? nullptr : TypeProvider::emptyTuple();
	}
	return nullptr;
}

bool ReferenceType::isPointer() const
{
	if (m_location == DataLocation::Storage)
		return m_isPointer;
	else
		return true;
}

TypePointer ReferenceType::copyForLocationIfReference(Type const* _type) const
{
	return TypeProvider::withLocationIfReference(m_location, _type);
}

string ReferenceType::stringForReferencePart() const
{
	switch (m_location)
	{
	case DataLocation::Storage:
		return string("storage ") + (isPointer() ? "pointer" : "ref");
	case DataLocation::CallData:
		return "calldata";
	case DataLocation::Memory:
		return "memory";
	}
	solAssert(false, "");
	return "";
}

string ReferenceType::identifierLocationSuffix() const
{
	string id;
	switch (location())
	{
	case DataLocation::Storage:
		id += "_storage";
		break;
	case DataLocation::Memory:
		id += "_memory";
		break;
	case DataLocation::CallData:
		id += "_calldata";
		break;
	}
	if (isPointer())
		id += "_ptr";
	return id;
}

ArrayType::ArrayType(DataLocation _location, bool _isString):
	ReferenceType(_location),
	m_arrayKind(_isString ? ArrayKind::String : ArrayKind::Bytes),
	m_baseType{TypeProvider::byte()}
{
}

void ArrayType::clearCache() const
{
	Type::clearCache();

	m_interfaceType.reset();
	m_interfaceType_library.reset();
}

BoolResult ArrayType::isImplicitlyConvertibleTo(Type const& _convertTo) const
{
	if (_convertTo.category() != category())
		return false;
	auto& convertTo = dynamic_cast<ArrayType const&>(_convertTo);
	if (convertTo.isByteArray() != isByteArray() || convertTo.isString() != isString())
		return false;
	// memory/calldata to storage can be converted, but only to a direct storage reference
	if (convertTo.location() == DataLocation::Storage && location() != DataLocation::Storage && convertTo.isPointer())
		return false;
	if (convertTo.location() == DataLocation::CallData && location() != convertTo.location())
		return false;
	if (convertTo.location() == DataLocation::Storage && !convertTo.isPointer())
	{
		// Less restrictive conversion, since we need to copy anyway.
		if (!baseType()->isImplicitlyConvertibleTo(*convertTo.baseType()))
			return false;
		if (convertTo.isDynamicallySized())
			return true;
		return !isDynamicallySized() && convertTo.length() >= length();
	}
	else
	{
		// Conversion to storage pointer or to memory, we de not copy element-for-element here, so
		// require that the base type is the same, not only convertible.
		// This disallows assignment of nested dynamic arrays from storage to memory for now.
		if (
			*TypeProvider::withLocationIfReference(location(), baseType()) !=
			*TypeProvider::withLocationIfReference(location(), convertTo.baseType())
		)
			return false;
		if (isDynamicallySized() != convertTo.isDynamicallySized())
			return false;
		// We also require that the size is the same.
		if (!isDynamicallySized() && length() != convertTo.length())
			return false;
		return true;
	}
}

BoolResult ArrayType::isExplicitlyConvertibleTo(Type const& _convertTo) const
{
	if (isImplicitlyConvertibleTo(_convertTo))
		return true;
	// allow conversion bytes <-> string
	if (_convertTo.category() != category())
		return false;
	auto& convertTo = dynamic_cast<ArrayType const&>(_convertTo);
	if (convertTo.location() != location())
		return false;
	if (!isByteArray() || !convertTo.isByteArray())
		return false;
	return true;
}

string ArrayType::richIdentifier() const
{
	string id;
	if (isString())
		id = "t_string";
	else if (isByteArray())
		id = "t_bytes";
	else
	{
		id = "t_array";
		id += identifierList(baseType());
		if (isDynamicallySized())
			id += "dyn";
		else
			id += length().str();
	}
	id += identifierLocationSuffix();

	return id;
}

bool ArrayType::operator==(Type const& _other) const
{
	if (_other.category() != category())
		return false;
	ArrayType const& other = dynamic_cast<ArrayType const&>(_other);
	if (
		!ReferenceType::operator==(other) ||
		other.isByteArray() != isByteArray() ||
		other.isString() != isString() ||
		other.isDynamicallySized() != isDynamicallySized()
	)
		return false;
	if (*other.baseType() != *baseType())
		return false;
	return isDynamicallySized() || length() == other.length();
}

BoolResult ArrayType::validForLocation(DataLocation _loc) const
{
	if (auto arrayBaseType = dynamic_cast<ArrayType const*>(baseType()))
	{
		BoolResult result = arrayBaseType->validForLocation(_loc);
		if (!result)
			return result;
	}
	if (isDynamicallySized())
		return true;
	switch (_loc)
	{
		case DataLocation::Memory:
		{
			bigint size = bigint(length());
			auto type = m_baseType;
			while (auto arrayType = dynamic_cast<ArrayType const*>(type))
			{
				if (arrayType->isDynamicallySized())
					break;
				else
				{
					size *= arrayType->length();
					type = arrayType->baseType();
				}
			}
			if (type->isDynamicallySized())
				size *= type->memoryHeadSize();
			else
				size *= type->memoryDataSize();
			if (size >= numeric_limits<unsigned>::max())
				return BoolResult::err("Type too large for memory.");
			break;
		}
		case DataLocation::CallData:
		{
			if (unlimitedStaticCalldataSize(true) >= numeric_limits<unsigned>::max())
				return BoolResult::err("Type too large for calldata.");
			break;
		}
		case DataLocation::Storage:
			if (storageSizeUpperBound() >= bigint(1) << 256)
				return BoolResult::err("Type too large for storage.");
			break;
	}
	return true;
}

bigint ArrayType::unlimitedStaticCalldataSize(bool _padded) const
{
	solAssert(!isDynamicallySized(), "");
	bigint size = bigint(length()) * calldataStride();
	if (_padded)
		size = ((size + 31) / 32) * 32;
	return size;
}

unsigned ArrayType::calldataEncodedSize(bool _padded) const
{
	solAssert(!isDynamicallyEncoded(), "");
	bigint size = unlimitedStaticCalldataSize(_padded);
	solAssert(size <= numeric_limits<unsigned>::max(), "Array size does not fit unsigned.");
	return unsigned(size);
}

unsigned ArrayType::calldataEncodedTailSize() const
{
	solAssert(isDynamicallyEncoded(), "");
	if (isDynamicallySized())
		// We do not know the dynamic length itself, but at least the uint256 containing the
		// length must still be present.
		return 32;
	bigint size = unlimitedStaticCalldataSize(false);
	solAssert(size <= numeric_limits<unsigned>::max(), "Array size does not fit unsigned.");
	return unsigned(size);
}

bool ArrayType::isDynamicallyEncoded() const
{
	return isDynamicallySized() || baseType()->isDynamicallyEncoded();
}

bigint ArrayType::storageSizeUpperBound() const
{
	if (isDynamicallySized())
		return 1;
	else
		return length() * baseType()->storageSizeUpperBound();
}

u256 ArrayType::storageSize() const
{
	if (isDynamicallySized())
		return 1;

	bigint size;
	unsigned baseBytes = baseType()->storageBytes();
	if (baseBytes == 0)
		size = 1;
	else if (baseBytes < 32)
	{
		unsigned itemsPerSlot = 32 / baseBytes;
		size = (bigint(length()) + (itemsPerSlot - 1)) / itemsPerSlot;
	}
	else
		size = bigint(length()) * baseType()->storageSize();
	solAssert(size < bigint(1) << 256, "Array too large for storage.");
	return max<u256>(1, u256(size));
}

vector<tuple<string, TypePointer>> ArrayType::makeStackItems() const
{
	switch (m_location)
	{
		case DataLocation::CallData:
			if (isDynamicallySized())
				return {std::make_tuple("offset", TypeProvider::uint256()), std::make_tuple("length", TypeProvider::uint256())};
			else
				return {std::make_tuple("offset", TypeProvider::uint256())};
		case DataLocation::Memory:
			return {std::make_tuple("mpos", TypeProvider::uint256())};
		case DataLocation::Storage:
			// byte offset inside storage value is omitted
			return {std::make_tuple("slot", TypeProvider::uint256())};
	}
	solAssert(false, "");
}

string ArrayType::toString(bool _short) const
{
	string ret;
	if (isString())
		ret = "string";
	else if (isByteArray())
		ret = "bytes";
	else
	{
		ret = baseType()->toString(_short) + "[";
		if (!isDynamicallySized())
			ret += length().str();
		ret += "]";
	}
	if (!_short)
		ret += " " + stringForReferencePart();
	return ret;
}

string ArrayType::canonicalName() const
{
	string ret;
	if (isString())
		ret = "string";
	else if (isByteArray())
		ret = "bytes";
	else
	{
		ret = baseType()->canonicalName() + "[";
		if (!isDynamicallySized())
			ret += length().str();
		ret += "]";
	}
	return ret;
}

string ArrayType::signatureInExternalFunction(bool _structsByName) const
{
	if (isByteArray())
		return canonicalName();
	else
	{
		solAssert(baseType(), "");
		return
			baseType()->signatureInExternalFunction(_structsByName) +
			"[" +
			(isDynamicallySized() ? "" : length().str()) +
			"]";
	}
}

MemberList::MemberMap ArrayType::nativeMembers(ASTNode const*) const
{
	MemberList::MemberMap members;
	if (!isString())
	{
		members.emplace_back("length", TypeProvider::uint256());
		if (isDynamicallySized() && location() == DataLocation::Storage)
		{
			members.emplace_back("push", TypeProvider::function(
				TypePointers{},
				TypePointers{baseType()},
				strings{},
				strings{string()},
				isByteArray() ? FunctionType::Kind::ByteArrayPush : FunctionType::Kind::ArrayPush
			));
			members.emplace_back("push", TypeProvider::function(
				TypePointers{baseType()},
				TypePointers{},
				strings{string()},
				strings{},
				isByteArray() ? FunctionType::Kind::ByteArrayPush : FunctionType::Kind::ArrayPush
			));
			members.emplace_back("pop", TypeProvider::function(
				TypePointers{},
				TypePointers{},
				strings{},
				strings{},
				FunctionType::Kind::ArrayPop
			));
		}
	}
	return members;
}

TypePointer ArrayType::encodingType() const
{
	if (location() == DataLocation::Storage)
		return TypeProvider::uint256();
	else
		return TypeProvider::withLocation(this, DataLocation::Memory, true);
}

TypePointer ArrayType::decodingType() const
{
	if (location() == DataLocation::Storage)
		return TypeProvider::uint256();
	else
		return this;
}

TypeResult ArrayType::interfaceType(bool _inLibrary) const
{
	if (_inLibrary && m_interfaceType_library.has_value())
		return *m_interfaceType_library;

	if (!_inLibrary && m_interfaceType.has_value())
		return *m_interfaceType;

	TypeResult result{TypePointer{}};
	TypeResult baseInterfaceType = m_baseType->interfaceType(_inLibrary);

	if (!baseInterfaceType.get())
	{
		solAssert(!baseInterfaceType.message().empty(), "Expected detailed error message!");
		result = baseInterfaceType;
	}
	else if (_inLibrary && location() == DataLocation::Storage)
		result = this;
	else if (m_arrayKind != ArrayKind::Ordinary)
		result = TypeProvider::withLocation(this, DataLocation::Memory, true);
	else if (isDynamicallySized())
		result = TypeProvider::array(DataLocation::Memory, baseInterfaceType);
	else
		result = TypeProvider::array(DataLocation::Memory, baseInterfaceType, m_length);

	if (_inLibrary)
		m_interfaceType_library = result;
	else
		m_interfaceType = result;

	return result;
}

Type const* ArrayType::finalBaseType(bool _breakIfDynamicArrayType) const
{
	Type const* finalBaseType = this;

	while (auto arrayType = dynamic_cast<ArrayType const*>(finalBaseType))
	{
		if (_breakIfDynamicArrayType && arrayType->isDynamicallySized())
			break;
		finalBaseType = arrayType->baseType();
	}

	return finalBaseType;
}

u256 ArrayType::memoryDataSize() const
{
	solAssert(!isDynamicallySized(), "");
	solAssert(m_location == DataLocation::Memory, "");
	solAssert(!isByteArray(), "");
	bigint size = bigint(m_length) * m_baseType->memoryHeadSize();
	solAssert(size <= numeric_limits<u256>::max(), "Array size does not fit u256.");
	return u256(size);
}

std::unique_ptr<ReferenceType> ArrayType::copyForLocation(DataLocation _location, bool _isPointer) const
{
	auto copy = make_unique<ArrayType>(_location);
	if (_location == DataLocation::Storage)
		copy->m_isPointer = _isPointer;
	copy->m_arrayKind = m_arrayKind;
	copy->m_baseType = copy->copyForLocationIfReference(m_baseType);
	copy->m_hasDynamicLength = m_hasDynamicLength;
	copy->m_length = m_length;
	return copy;
}

BoolResult ArraySliceType::isImplicitlyConvertibleTo(Type const& _other) const
{
	if (m_arrayType.location() == DataLocation::CallData && m_arrayType.isDynamicallySized() && m_arrayType == _other)
		return true;
	return (*this) == _other;
}

string ArraySliceType::richIdentifier() const
{
	return m_arrayType.richIdentifier() + "_slice";
}

bool ArraySliceType::operator==(Type const& _other) const
{
	if (auto const* other = dynamic_cast<ArraySliceType const*>(&_other))
		return m_arrayType == other->m_arrayType;
	return false;
}

string ArraySliceType::toString(bool _short) const
{
	return m_arrayType.toString(_short) + " slice";
}

TypePointer ArraySliceType::mobileType() const
{
	if (
		m_arrayType.dataStoredIn(DataLocation::CallData) &&
		m_arrayType.isDynamicallySized() &&
		!m_arrayType.baseType()->isDynamicallyEncoded()
	)
		return &m_arrayType;
	else
		return this;
}


std::vector<std::tuple<std::string, TypePointer>> ArraySliceType::makeStackItems() const
{
	return {{"offset", TypeProvider::uint256()}, {"length", TypeProvider::uint256()}};
}

string ContractType::richIdentifier() const
{
	return (m_super ? "t_super" : "t_contract") + parenthesizeUserIdentifier(m_contract.name()) + to_string(m_contract.id());
}

bool ContractType::operator==(Type const& _other) const
{
	if (_other.category() != category())
		return false;
	ContractType const& other = dynamic_cast<ContractType const&>(_other);
	return other.m_contract == m_contract && other.m_super == m_super;
}

string ContractType::toString(bool) const
{
	return
		string(m_contract.isLibrary() ? "library " : "contract ") +
		string(m_super ? "super " : "") +
		m_contract.name();
}

string ContractType::canonicalName() const
{
	return m_contract.annotation().canonicalName;
}

MemberList::MemberMap ContractType::nativeMembers(ASTNode const*) const
{
	MemberList::MemberMap members;
	if (m_super)
	{
		// add the most derived of all functions which are visible in derived contracts
		auto bases = m_contract.annotation().linearizedBaseContracts;
		solAssert(bases.size() >= 1, "linearizedBaseContracts should at least contain the most derived contract.");
		// `sliced(1, ...)` ignores the most derived contract, which should not be searchable from `super`.
		for (ContractDefinition const* base: bases | boost::adaptors::sliced(1, bases.size()))
			for (FunctionDefinition const* function: base->definedFunctions())
			{
				if (!function->isVisibleInDerivedContracts() || !function->isImplemented())
					continue;

				auto functionType = TypeProvider::function(*function, FunctionType::Kind::Internal);
				bool functionWithEqualArgumentsFound = false;
				for (auto const& member: members)
				{
					if (member.name != function->name())
						continue;
					auto memberType = dynamic_cast<FunctionType const*>(member.type);
					solAssert(!!memberType, "Override changes type.");
					if (!memberType->hasEqualParameterTypes(*functionType))
						continue;
					functionWithEqualArgumentsFound = true;
					break;
				}
				if (!functionWithEqualArgumentsFound)
					members.emplace_back(function->name(), functionType, function);
			}
	}
	else if (!m_contract.isLibrary())
		for (auto const& it: m_contract.interfaceFunctions())
			members.emplace_back(
				it.second->declaration().name(),
				it.second->asExternallyCallableFunction(m_contract.isLibrary()),
				&it.second->declaration()
			);

	return members;
}

FunctionType const* ContractType::newExpressionType() const
{
	if (!m_constructorType)
		m_constructorType = FunctionType::newExpressionType(m_contract);
	return m_constructorType;
}

vector<tuple<VariableDeclaration const*, u256, unsigned>> ContractType::stateVariables() const
{
	vector<VariableDeclaration const*> variables;
	for (ContractDefinition const* contract: boost::adaptors::reverse(m_contract.annotation().linearizedBaseContracts))
		for (VariableDeclaration const* variable: contract->stateVariables())
			if (!(variable->isConstant() || variable->immutable()))
				variables.push_back(variable);
	TypePointers types;
	for (auto variable: variables)
		types.push_back(variable->annotation().type);
	StorageOffsets offsets;
	offsets.computeOffsets(types);

	vector<tuple<VariableDeclaration const*, u256, unsigned>> variablesAndOffsets;
	for (size_t index = 0; index < variables.size(); ++index)
		if (auto const* offset = offsets.offset(index))
			variablesAndOffsets.emplace_back(variables[index], offset->first, offset->second);
	return variablesAndOffsets;
}

vector<VariableDeclaration const*> ContractType::immutableVariables() const
{
	vector<VariableDeclaration const*> variables;
	for (ContractDefinition const* contract: boost::adaptors::reverse(m_contract.annotation().linearizedBaseContracts))
		for (VariableDeclaration const* variable: contract->stateVariables())
			if (variable->immutable())
				variables.push_back(variable);
	return variables;
}

vector<tuple<string, TypePointer>> ContractType::makeStackItems() const
{
	if (m_super)
		return {};
	else
		return {make_tuple("address", isPayable() ? TypeProvider::payableAddress() : TypeProvider::address())};
}

void StructType::clearCache() const
{
	Type::clearCache();

	m_interfaceType.reset();
	m_interfaceType_library.reset();
}

Type const* StructType::encodingType() const
{
	if (location() != DataLocation::Storage)
		return this;

	return TypeProvider::uint256();
}

BoolResult StructType::isImplicitlyConvertibleTo(Type const& _convertTo) const
{
	if (_convertTo.category() != category())
		return false;
	auto& convertTo = dynamic_cast<StructType const&>(_convertTo);
	// memory/calldata to storage can be converted, but only to a direct storage reference
	if (convertTo.location() == DataLocation::Storage && location() != DataLocation::Storage && convertTo.isPointer())
		return false;
	if (convertTo.location() == DataLocation::CallData && location() != convertTo.location())
		return false;
	return this->m_struct == convertTo.m_struct;
}

string StructType::richIdentifier() const
{
	return "t_struct" + parenthesizeUserIdentifier(m_struct.name()) + to_string(m_struct.id()) + identifierLocationSuffix();
}

bool StructType::operator==(Type const& _other) const
{
	if (_other.category() != category())
		return false;
	StructType const& other = dynamic_cast<StructType const&>(_other);
	return ReferenceType::operator==(other) && other.m_struct == m_struct;
}


unsigned StructType::calldataEncodedSize(bool) const
{
	solAssert(!isDynamicallyEncoded(), "");

	unsigned size = 0;
	for (auto const& member: members(nullptr))
	{
		solAssert(!member.type->containsNestedMapping(), "");
		// Struct members are always padded.
		size += member.type->calldataEncodedSize();
	}
	return size;
}


unsigned StructType::calldataEncodedTailSize() const
{
	solAssert(isDynamicallyEncoded(), "");

	unsigned size = 0;
	for (auto const& member: members(nullptr))
	{
		solAssert(!member.type->containsNestedMapping(), "");
		// Struct members are always padded.
		size += member.type->calldataHeadSize();
	}
	return size;
}

unsigned StructType::calldataOffsetOfMember(std::string const& _member) const
{
	unsigned offset = 0;
	for (auto const& member: members(nullptr))
	{
		solAssert(!member.type->containsNestedMapping(), "");
		if (member.name == _member)
			return offset;
		// Struct members are always padded.
		offset += member.type->calldataHeadSize();
	}
	solAssert(false, "Struct member not found.");
}

bool StructType::isDynamicallyEncoded() const
{
	if (recursive())
		return true;
	solAssert(interfaceType(false).get(), "");
	for (auto t: memoryMemberTypes())
	{
		solAssert(t, "Parameter should have external type.");
		t = t->interfaceType(false);
		if (t->isDynamicallyEncoded())
			return true;
	}
	return false;
}

u256 StructType::memoryDataSize() const
{
	u256 size;
	for (auto const& t: memoryMemberTypes())
		size += t->memoryHeadSize();
	return size;
}

bigint StructType::storageSizeUpperBound() const
{
	bigint size = 1;
	for (auto const& member: members(nullptr))
		size += member.type->storageSizeUpperBound();
	return size;
}

u256 StructType::storageSize() const
{
	return max<u256>(1, members(nullptr).storageSize());
}

bool StructType::containsNestedMapping() const
{
	if (!m_struct.annotation().containsNestedMapping.has_value())
	{
		bool hasNestedMapping = false;

		util::BreadthFirstSearch<StructDefinition const*> breadthFirstSearch{{&m_struct}};

		breadthFirstSearch.run(
			[&](StructDefinition const* _struct, auto&& _addChild)
			{
				for (auto const& member: _struct->members())
				{
					TypePointer memberType = member->annotation().type;
					solAssert(memberType, "");

					if (auto arrayType = dynamic_cast<ArrayType const*>(memberType))
						memberType = arrayType->finalBaseType(false);

					if (dynamic_cast<MappingType const*>(memberType))
					{
						hasNestedMapping = true;
						breadthFirstSearch.abort();
					}
					else if (auto structType = dynamic_cast<StructType const*>(memberType))
						_addChild(&structType->structDefinition());
				}

			});

		m_struct.annotation().containsNestedMapping = hasNestedMapping;
	}

	return m_struct.annotation().containsNestedMapping.value();
}

string StructType::toString(bool _short) const
{
	string ret = "struct " + m_struct.annotation().canonicalName;
	if (!_short)
		ret += " " + stringForReferencePart();
	return ret;
}

MemberList::MemberMap StructType::nativeMembers(ASTNode const*) const
{
	MemberList::MemberMap members;
	for (ASTPointer<VariableDeclaration> const& variable: m_struct.members())
	{
		TypePointer type = variable->annotation().type;
		solAssert(type, "");
		solAssert(!(location() != DataLocation::Storage && type->containsNestedMapping()), "");
		members.emplace_back(
			variable->name(),
			copyForLocationIfReference(type),
			variable.get()
		);
	}
	return members;
}

TypeResult StructType::interfaceType(bool _inLibrary) const
{
	if (!_inLibrary)
	{
		if (!m_interfaceType.has_value())
		{
			if (recursive())
				m_interfaceType = TypeResult::err("Recursive type not allowed for public or external contract functions.");
			else
			{
				TypeResult result{TypePointer{}};
				for (ASTPointer<VariableDeclaration> const& member: m_struct.members())
				{
					if (!member->annotation().type)
					{
						result = TypeResult::err("Invalid type!");
						break;
					}
					auto interfaceType = member->annotation().type->interfaceType(false);
					if (!interfaceType.get())
					{
						solAssert(!interfaceType.message().empty(), "Expected detailed error message!");
						result = interfaceType;
						break;
					}
				}
				if (result.message().empty())
					m_interfaceType = TypeProvider::withLocation(this, DataLocation::Memory, true);
				else
					m_interfaceType = result;
			}
		}
		return *m_interfaceType;
	}
	else if (m_interfaceType_library.has_value())
		return *m_interfaceType_library;

	TypeResult result{TypePointer{}};

	if (recursive() && !(_inLibrary && location() == DataLocation::Storage))
		return TypeResult::err(
			"Recursive structs can only be passed as storage pointers to libraries, "
			"not as memory objects to contract functions."
		);

	util::BreadthFirstSearch<StructDefinition const*> breadthFirstSearch{{&m_struct}};
	breadthFirstSearch.run(
		[&](StructDefinition const* _struct, auto&& _addChild)
		{
			// Check that all members have interface types.
			// Return an error if at least one struct member does not have a type.
			// This might happen, for example, if the type of the member does not exist.
			for (ASTPointer<VariableDeclaration> const& variable: _struct->members())
			{
				// If the struct member does not have a type return false.
				// A TypeError is expected in this case.
				if (!variable->annotation().type)
				{
					result = TypeResult::err("Invalid type!");
					breadthFirstSearch.abort();
					return;
				}

				Type const* memberType = variable->annotation().type;

				while (
					memberType->category() == Type::Category::Array ||
					memberType->category() == Type::Category::Mapping
				)
				{
					if (auto arrayType = dynamic_cast<ArrayType const*>(memberType))
						memberType = arrayType->finalBaseType(false);
					else if (auto mappingType = dynamic_cast<MappingType const*>(memberType))
						memberType = mappingType->valueType();
				}

				if (StructType const* innerStruct = dynamic_cast<StructType const*>(memberType))
					_addChild(&innerStruct->structDefinition());
				else
				{
					auto iType = memberType->interfaceType(_inLibrary);
					if (!iType.get())
					{
						solAssert(!iType.message().empty(), "Expected detailed error message!");
						result = iType;
						breadthFirstSearch.abort();
						return;
					}
				}
			}
		}
	);

	if (!result.message().empty())
		return result;

	if (location() == DataLocation::Storage)
		m_interfaceType_library = this;
	else
		m_interfaceType_library = TypeProvider::withLocation(this, DataLocation::Memory, true);
	return *m_interfaceType_library;
}

BoolResult StructType::validForLocation(DataLocation _loc) const
{
	for (auto const& member: m_struct.members())
		if (auto referenceType = dynamic_cast<ReferenceType const*>(member->annotation().type))
		{
			BoolResult result = referenceType->validForLocation(_loc);
			if (!result)
				return result;
		}

	if (
		_loc == DataLocation::Storage &&
		storageSizeUpperBound() >= bigint(1) << 256
	)
		return BoolResult::err("Type too large for storage.");

	return true;
}

bool StructType::recursive() const
{
	solAssert(m_struct.annotation().recursive.has_value(), "Called StructType::recursive() before DeclarationTypeChecker.");
	return *m_struct.annotation().recursive;
}

std::unique_ptr<ReferenceType> StructType::copyForLocation(DataLocation _location, bool _isPointer) const
{
	auto copy = make_unique<StructType>(m_struct, _location);
	if (_location == DataLocation::Storage)
		copy->m_isPointer = _isPointer;
	return copy;
}

string StructType::signatureInExternalFunction(bool _structsByName) const
{
	if (_structsByName)
		return canonicalName();
	else
	{
		TypePointers memberTypes = memoryMemberTypes();
		auto memberTypeStrings = memberTypes | boost::adaptors::transformed([&](TypePointer _t) -> string
		{
			solAssert(_t, "Parameter should have external type.");
			auto t = _t->interfaceType(_structsByName);
			solAssert(t.get(), "");
			return t.get()->signatureInExternalFunction(_structsByName);
		});
		return "(" + boost::algorithm::join(memberTypeStrings, ",") + ")";
	}
}

string StructType::canonicalName() const
{
	return m_struct.annotation().canonicalName;
}

FunctionTypePointer StructType::constructorType() const
{
	TypePointers paramTypes;
	strings paramNames;
	solAssert(!containsNestedMapping(), "");
	for (auto const& member: members(nullptr))
	{
		paramNames.push_back(member.name);
		paramTypes.push_back(TypeProvider::withLocationIfReference(DataLocation::Memory, member.type));
	}
	return TypeProvider::function(
		paramTypes,
		TypePointers{TypeProvider::withLocation(this, DataLocation::Memory, false)},
		paramNames,
		strings(1, ""),
		FunctionType::Kind::Internal
	);
}

pair<u256, unsigned> const& StructType::storageOffsetsOfMember(string const& _name) const
{
	auto const* offsets = members(nullptr).memberStorageOffset(_name);
	solAssert(offsets, "Storage offset of non-existing member requested.");
	return *offsets;
}

u256 StructType::memoryOffsetOfMember(string const& _name) const
{
	u256 offset;
	for (auto const& member: members(nullptr))
		if (member.name == _name)
			return offset;
		else
			offset += member.type->memoryHeadSize();
	solAssert(false, "Member not found in struct.");
	return 0;
}

TypePointers StructType::memoryMemberTypes() const
{
	solAssert(!containsNestedMapping(), "");
	TypePointers types;
	for (ASTPointer<VariableDeclaration> const& variable: m_struct.members())
		types.push_back(TypeProvider::withLocationIfReference(DataLocation::Memory, variable->annotation().type));

	return types;
}

vector<tuple<string, TypePointer>> StructType::makeStackItems() const
{
	switch (m_location)
	{
		case DataLocation::CallData:
			return {std::make_tuple("offset", TypeProvider::uint256())};
		case DataLocation::Memory:
			return {std::make_tuple("mpos", TypeProvider::uint256())};
		case DataLocation::Storage:
			return {std::make_tuple("slot", TypeProvider::uint256())};
	}
	solAssert(false, "");
}


TypePointer EnumType::encodingType() const
{
	return TypeProvider::uint(8 * storageBytes());
}

TypeResult EnumType::unaryOperatorResult(Token _operator) const
{
	return _operator == Token::Delete ? TypeProvider::emptyTuple() : nullptr;
}

string EnumType::richIdentifier() const
{
	return "t_enum" + parenthesizeUserIdentifier(m_enum.name()) + to_string(m_enum.id());
}

bool EnumType::operator==(Type const& _other) const
{
	if (_other.category() != category())
		return false;
	EnumType const& other = dynamic_cast<EnumType const&>(_other);
	return other.m_enum == m_enum;
}

unsigned EnumType::storageBytes() const
{
	size_t elements = numberOfMembers();
	if (elements <= 1)
		return 1;
	else
		return util::bytesRequired(elements - 1);
}

string EnumType::toString(bool) const
{
	return string("enum ") + m_enum.annotation().canonicalName;
}

string EnumType::canonicalName() const
{
	return m_enum.annotation().canonicalName;
}

size_t EnumType::numberOfMembers() const
{
	return m_enum.members().size();
}

BoolResult EnumType::isExplicitlyConvertibleTo(Type const& _convertTo) const
{
	return _convertTo == *this || _convertTo.category() == Category::Integer;
}

unsigned EnumType::memberValue(ASTString const& _member) const
{
	unsigned index = 0;
	for (ASTPointer<EnumValue> const& decl: m_enum.members())
	{
		if (decl->name() == _member)
			return index;
		++index;
	}
	solAssert(false, "Requested unknown enum value " + _member);
}

BoolResult TupleType::isImplicitlyConvertibleTo(Type const& _other) const
{
	if (auto tupleType = dynamic_cast<TupleType const*>(&_other))
	{
		TypePointers const& targets = tupleType->components();
		if (targets.empty())
			return components().empty();
		if (components().size() != targets.size())
			return false;
		for (size_t i = 0; i < targets.size(); ++i)
			if (!components()[i] && targets[i])
				return false;
			else if (components()[i] && targets[i] && !components()[i]->isImplicitlyConvertibleTo(*targets[i]))
				return false;
		return true;
	}
	else
		return false;
}

string TupleType::richIdentifier() const
{
	return "t_tuple" + identifierList(components());
}

bool TupleType::operator==(Type const& _other) const
{
	if (auto tupleType = dynamic_cast<TupleType const*>(&_other))
		return components() == tupleType->components();
	else
		return false;
}

string TupleType::toString(bool _short) const
{
	if (components().empty())
		return "tuple()";
	string str = "tuple(";
	for (auto const& t: components())
		str += (t ? t->toString(_short) : "") + ",";
	str.pop_back();
	return str + ")";
}

u256 TupleType::storageSize() const
{
	solAssert(false, "Storage size of non-storable tuple type requested.");
}

vector<tuple<string, TypePointer>> TupleType::makeStackItems() const
{
	vector<tuple<string, TypePointer>> slots;
	unsigned i = 1;
	for (auto const& t: components())
	{
		if (t)
			slots.emplace_back("component_" + std::to_string(i), t);
		++i;
	}
	return slots;
}

TypePointer TupleType::mobileType() const
{
	TypePointers mobiles;
	for (auto const& c: components())
	{
		if (c)
		{
			auto mt = c->mobileType();
			if (!mt)
				return nullptr;
			mobiles.push_back(mt);
		}
		else
			mobiles.push_back(nullptr);
	}
	return TypeProvider::tuple(move(mobiles));
}

TypePointer TupleType::closestTemporaryType(Type const* _targetType) const
{
	solAssert(!!_targetType, "");
	TypePointers const& targetComponents = dynamic_cast<TupleType const&>(*_targetType).components();
	solAssert(components().size() == targetComponents.size(), "");
	TypePointers tempComponents(targetComponents.size());
	for (size_t i = 0; i < targetComponents.size(); ++i)
	{
		if (components()[i] && targetComponents[i])
		{
			tempComponents[i] = components()[i]->closestTemporaryType(targetComponents[i]);
			solAssert(tempComponents[i], "");
		}
	}
	return TypeProvider::tuple(move(tempComponents));
}

FunctionType::FunctionType(FunctionDefinition const& _function, Kind _kind):
	m_kind(_kind),
	m_stateMutability(_function.stateMutability()),
	m_declaration(&_function)
{
	solAssert(
		_kind == Kind::Internal || _kind == Kind::External || _kind == Kind::Declaration,
		"Only internal or external function types or function declaration types can be created from function definitions."
	);
	if (_kind == Kind::Internal && m_stateMutability == StateMutability::Payable)
		m_stateMutability = StateMutability::NonPayable;

	for (ASTPointer<VariableDeclaration> const& var: _function.parameters())
	{
		m_parameterNames.push_back(var->name());
		m_parameterTypes.push_back(var->annotation().type);
	}
	for (ASTPointer<VariableDeclaration> const& var: _function.returnParameters())
	{
		m_returnParameterNames.push_back(var->name());
		m_returnParameterTypes.push_back(var->annotation().type);
	}

	solAssert(
		m_parameterNames.size() == m_parameterTypes.size(),
		"Parameter names list must match parameter types list!"
	);

	solAssert(
		m_returnParameterNames.size() == m_returnParameterTypes.size(),
		"Return parameter names list must match return parameter types list!"
	);
}

FunctionType::FunctionType(VariableDeclaration const& _varDecl):
	m_kind(Kind::External),
	m_stateMutability(StateMutability::View),
	m_declaration(&_varDecl)
{
	auto returnType = _varDecl.annotation().type;

	while (true)
	{
		if (auto mappingType = dynamic_cast<MappingType const*>(returnType))
		{
			m_parameterTypes.push_back(mappingType->keyType());
			m_parameterNames.emplace_back("");
			returnType = mappingType->valueType();
		}
		else if (auto arrayType = dynamic_cast<ArrayType const*>(returnType))
		{
			if (arrayType->isByteArray())
				// Return byte arrays as whole.
				break;
			returnType = arrayType->baseType();
			m_parameterNames.emplace_back("");
			m_parameterTypes.push_back(TypeProvider::uint256());
		}
		else
			break;
	}

	if (auto structType = dynamic_cast<StructType const*>(returnType))
	{
		for (auto const& member: structType->members(nullptr))
		{
			solAssert(member.type, "");
			if (member.type->category() != Category::Mapping)
			{
				if (auto arrayType = dynamic_cast<ArrayType const*>(member.type))
					if (!arrayType->isByteArray())
						continue;
				m_returnParameterTypes.push_back(TypeProvider::withLocationIfReference(
					DataLocation::Memory,
					member.type
				));
				m_returnParameterNames.push_back(member.name);
			}
		}
	}
	else
	{
		m_returnParameterTypes.push_back(TypeProvider::withLocationIfReference(
			DataLocation::Memory,
			returnType
		));
		m_returnParameterNames.emplace_back("");
	}

	solAssert(
			m_parameterNames.size() == m_parameterTypes.size(),
			"Parameter names list must match parameter types list!"
			);
	solAssert(
			m_returnParameterNames.size() == m_returnParameterTypes.size(),
			"Return parameter names list must match return parameter types list!"
			);
}

FunctionType::FunctionType(EventDefinition const& _event):
	m_kind(Kind::Event),
	m_stateMutability(StateMutability::NonPayable),
	m_declaration(&_event)
{
	for (ASTPointer<VariableDeclaration> const& var: _event.parameters())
	{
		m_parameterNames.push_back(var->name());
		m_parameterTypes.push_back(var->annotation().type);
	}

	solAssert(
			m_parameterNames.size() == m_parameterTypes.size(),
			"Parameter names list must match parameter types list!"
			);
	solAssert(
			m_returnParameterNames.size() == m_returnParameterTypes.size(),
			"Return parameter names list must match return parameter types list!"
			);
}

FunctionType::FunctionType(FunctionTypeName const& _typeName):
	m_parameterNames(_typeName.parameterTypes().size(), ""),
	m_returnParameterNames(_typeName.returnParameterTypes().size(), ""),
	m_kind(_typeName.visibility() == Visibility::External ? Kind::External : Kind::Internal),
	m_stateMutability(_typeName.stateMutability())
{
	if (_typeName.isPayable())
		solAssert(m_kind == Kind::External, "Internal payable function type used.");
	for (auto const& t: _typeName.parameterTypes())
	{
		solAssert(t->annotation().type, "Type not set for parameter.");
		m_parameterTypes.push_back(t->annotation().type);
	}
	for (auto const& t: _typeName.returnParameterTypes())
	{
		solAssert(t->annotation().type, "Type not set for return parameter.");
		m_returnParameterTypes.push_back(t->annotation().type);
	}

	solAssert(
			m_parameterNames.size() == m_parameterTypes.size(),
			"Parameter names list must match parameter types list!"
			);
	solAssert(
			m_returnParameterNames.size() == m_returnParameterTypes.size(),
			"Return parameter names list must match return parameter types list!"
			);
}

FunctionTypePointer FunctionType::newExpressionType(ContractDefinition const& _contract)
{
	FunctionDefinition const* constructor = _contract.constructor();
	TypePointers parameters;
	strings parameterNames;
	StateMutability stateMutability = StateMutability::NonPayable;

	solAssert(!_contract.isInterface(), "");

	if (constructor)
	{
		for (ASTPointer<VariableDeclaration> const& var: constructor->parameters())
		{
			parameterNames.push_back(var->name());
			parameters.push_back(var->annotation().type);
		}
		if (constructor->isPayable())
			stateMutability = StateMutability::Payable;
	}

	return TypeProvider::function(
		parameters,
		TypePointers{TypeProvider::contract(_contract)},
		parameterNames,
		strings{""},
		Kind::Creation,
		false,
		stateMutability
	);
}

vector<string> FunctionType::parameterNames() const
{
	if (!bound())
		return m_parameterNames;
	return vector<string>(m_parameterNames.cbegin() + 1, m_parameterNames.cend());
}

TypePointers FunctionType::returnParameterTypesWithoutDynamicTypes() const
{
	TypePointers returnParameterTypes = m_returnParameterTypes;

	if (
		m_kind == Kind::External ||
		m_kind == Kind::DelegateCall ||
		m_kind == Kind::BareCall ||
		m_kind == Kind::BareCallCode ||
		m_kind == Kind::BareDelegateCall ||
		m_kind == Kind::BareStaticCall
	)
		for (auto& param: returnParameterTypes)
			if (param->isDynamicallySized() && !param->dataStoredIn(DataLocation::Storage))
				param = TypeProvider::inaccessibleDynamic();

	return returnParameterTypes;
}

TypePointers FunctionType::parameterTypes() const
{
	if (!bound())
		return m_parameterTypes;
	return TypePointers(m_parameterTypes.cbegin() + 1, m_parameterTypes.cend());
}

string FunctionType::richIdentifier() const
{
	string id = "t_function_";
	switch (m_kind)
	{
	case Kind::Declaration: id += "declaration"; break;
	case Kind::Internal: id += "internal"; break;
	case Kind::External: id += "external"; break;
	case Kind::DelegateCall: id += "delegatecall"; break;
	case Kind::BareCall: id += "barecall"; break;
	case Kind::BareCallCode: id += "barecallcode"; break;
	case Kind::BareDelegateCall: id += "baredelegatecall"; break;
	case Kind::BareStaticCall: id += "barestaticcall"; break;
	case Kind::Creation: id += "creation"; break;
	case Kind::Send: id += "send"; break;
	case Kind::Transfer: id += "transfer"; break;
	case Kind::KECCAK256: id += "keccak256"; break;
	case Kind::Selfdestruct: id += "selfdestruct"; break;
	case Kind::Revert: id += "revert"; break;
	case Kind::ECRecover: id += "ecrecover"; break;
	case Kind::SHA256: id += "sha256"; break;
	case Kind::RIPEMD160: id += "ripemd160"; break;
	case Kind::Log0: id += "log0"; break;
	case Kind::Log1: id += "log1"; break;
	case Kind::Log2: id += "log2"; break;
	case Kind::Log3: id += "log3"; break;
	case Kind::Log4: id += "log4"; break;
	case Kind::GasLeft: id += "gasleft"; break;
	case Kind::Event: id += "event"; break;
	case Kind::SetGas: id += "setgas"; break;
	case Kind::SetValue: id += "setvalue"; break;
	case Kind::BlockHash: id += "blockhash"; break;
	case Kind::AddMod: id += "addmod"; break;
	case Kind::MulMod: id += "mulmod"; break;
	case Kind::ArrayPush: id += "arraypush"; break;
	case Kind::ArrayPop: id += "arraypop"; break;
	case Kind::ByteArrayPush: id += "bytearraypush"; break;
	case Kind::ObjectCreation: id += "objectcreation"; break;
	case Kind::Assert: id += "assert"; break;
	case Kind::Require: id += "require"; break;
	case Kind::ABIEncode: id += "abiencode"; break;
	case Kind::ABIEncodePacked: id += "abiencodepacked"; break;
	case Kind::ABIEncodeWithSelector: id += "abiencodewithselector"; break;
	case Kind::ABIEncodeWithSignature: id += "abiencodewithsignature"; break;
	case Kind::ABIDecode: id += "abidecode"; break;
	case Kind::MetaType: id += "metatype"; break;
	}
	id += "_" + stateMutabilityToString(m_stateMutability);
	id += identifierList(m_parameterTypes) + "returns" + identifierList(m_returnParameterTypes);
	if (m_gasSet)
		id += "gas";
	if (m_valueSet)
		id += "value";
	if (m_saltSet)
		id += "salt";
	if (bound())
		id += "bound_to" + identifierList(selfType());
	return id;
}

bool FunctionType::operator==(Type const& _other) const
{
	if (_other.category() != category())
		return false;
	FunctionType const& other = dynamic_cast<FunctionType const&>(_other);
	if (!equalExcludingStateMutability(other))
		return false;
	if (m_stateMutability != other.stateMutability())
		return false;
	return true;
}

BoolResult FunctionType::isExplicitlyConvertibleTo(Type const& _convertTo) const
{
	if (_convertTo.category() == category())
	{
		auto const& convertToType = dynamic_cast<FunctionType const&>(_convertTo);
		return (m_kind == FunctionType::Kind::Declaration) == (convertToType.kind() == FunctionType::Kind::Declaration);
	}
	return false;
}

BoolResult FunctionType::isImplicitlyConvertibleTo(Type const& _convertTo) const
{
	if (_convertTo.category() != category())
		return false;

	FunctionType const& convertTo = dynamic_cast<FunctionType const&>(_convertTo);

	if (!equalExcludingStateMutability(convertTo))
		return false;

	// non-payable should not be convertible to payable
	if (m_stateMutability != StateMutability::Payable && convertTo.stateMutability() == StateMutability::Payable)
		return false;

	// payable should be convertible to non-payable, because you are free to pay 0 lat
	if (m_stateMutability == StateMutability::Payable && convertTo.stateMutability() == StateMutability::NonPayable)
		return true;

	// e.g. pure should be convertible to view, but not the other way around.
	if (m_stateMutability > convertTo.stateMutability())
		return false;

	return true;
}

TypeResult FunctionType::unaryOperatorResult(Token _operator) const
{
	if (_operator == Token::Delete)
		return TypeResult(TypeProvider::emptyTuple());
	return nullptr;
}

TypeResult FunctionType::binaryOperatorResult(Token _operator, Type const* _other) const
{
	if (_other->category() != category() || !(_operator == Token::Equal || _operator == Token::NotEqual))
		return nullptr;
	FunctionType const& other = dynamic_cast<FunctionType const&>(*_other);
	if (kind() == Kind::Internal && other.kind() == Kind::Internal && sizeOnStack() == 1 && other.sizeOnStack() == 1)
		return commonType(this, _other);
	return nullptr;
}

string FunctionType::canonicalName() const
{
	solAssert(m_kind == Kind::External, "");
	return "function";
}

string FunctionType::toString(bool _short) const
{
	string name = "function ";
	if (m_kind == Kind::Declaration)
	{
		auto const* functionDefinition = dynamic_cast<FunctionDefinition const*>(m_declaration);
		solAssert(functionDefinition, "");
		if (auto const* contract = dynamic_cast<ContractDefinition const*>(functionDefinition->scope()))
			name += contract->annotation().canonicalName + ".";
		name += functionDefinition->name();
	}
	name += '(';
	for (auto it = m_parameterTypes.begin(); it != m_parameterTypes.end(); ++it)
		name += (*it)->toString(_short) + (it + 1 == m_parameterTypes.end() ? "" : ",");
	name += ")";
	if (m_stateMutability != StateMutability::NonPayable)
		name += " " + stateMutabilityToString(m_stateMutability);
	if (m_kind == Kind::External)
		name += " external";
	if (!m_returnParameterTypes.empty())
	{
		name += " returns (";
		for (auto it = m_returnParameterTypes.begin(); it != m_returnParameterTypes.end(); ++it)
			name += (*it)->toString(_short) + (it + 1 == m_returnParameterTypes.end() ? "" : ",");
		name += ")";
	}
	return name;
}

unsigned FunctionType::calldataEncodedSize(bool _padded) const
{
	unsigned size = storageBytes();
	if (_padded)
		size = ((size + 31) / 32) * 32;
	return size;
}

u256 FunctionType::storageSize() const
{
	if (m_kind == Kind::External || m_kind == Kind::Internal)
		return 1;
	else
		solAssert(false, "Storage size of non-storable function type requested.");
}

bool FunctionType::leftAligned() const
{
	if (m_kind == Kind::External)
		return true;
	else
		solAssert(false, "Alignment property of non-exportable function type requested.");
}

unsigned FunctionType::storageBytes() const
{
	if (m_kind == Kind::External)
		return 20 + 4;
	else if (m_kind == Kind::Internal)
		return 8; // it should really not be possible to create larger programs
	else
		solAssert(false, "Storage size of non-storable function type requested.");
}

bool FunctionType::nameable() const
{
	return
		(m_kind == Kind::Internal || m_kind == Kind::External) &&
		!m_bound &&
		!m_arbitraryParameters &&
		!m_gasSet &&
		!m_valueSet &&
		!m_saltSet;
}

vector<tuple<string, TypePointer>> FunctionType::makeStackItems() const
{
	vector<tuple<string, TypePointer>> slots;
	Kind kind = m_kind;
	if (m_kind == Kind::SetGas || m_kind == Kind::SetValue)
	{
		solAssert(m_returnParameterTypes.size() == 1, "");
		kind = dynamic_cast<FunctionType const&>(*m_returnParameterTypes.front()).m_kind;
	}

	switch (kind)
	{
	case Kind::External:
	case Kind::DelegateCall:
		slots = {
			make_tuple("address", TypeProvider::address()),
			make_tuple("functionSelector", TypeProvider::uint(32))
		};
		break;
	case Kind::BareCall:
	case Kind::BareCallCode:
	case Kind::BareDelegateCall:
	case Kind::BareStaticCall:
	case Kind::Transfer:
	case Kind::Send:
		slots = {make_tuple("address", TypeProvider::address())};
		break;
	case Kind::Internal:
		slots = {make_tuple("functionIdentifier", TypeProvider::uint256())};
		break;
	case Kind::ArrayPush:
	case Kind::ArrayPop:
	case Kind::ByteArrayPush:
		slots = {make_tuple("slot", TypeProvider::uint256())};
		break;
	default:
		break;
	}

	if (m_gasSet)
		slots.emplace_back("gas", TypeProvider::uint256());
	if (m_valueSet)
		slots.emplace_back("value", TypeProvider::uint256());
	if (m_saltSet)
		slots.emplace_back("salt", TypeProvider::fixedBytes(32));
	if (bound())
		for (auto const& [boundName, boundType]: m_parameterTypes.front()->stackItems())
			slots.emplace_back("self_" + boundName, boundType);
	return slots;
}

FunctionTypePointer FunctionType::interfaceFunctionType() const
{
	// Note that m_declaration might also be a state variable!
	solAssert(m_declaration, "Declaration needed to determine interface function type.");
	bool isLibraryFunction = false;
	if (kind() != Kind::Event)
		if (auto const* contract = dynamic_cast<ContractDefinition const*>(m_declaration->scope()))
			isLibraryFunction = contract->isLibrary();

	util::Result<TypePointers> paramTypes =
		transformParametersToExternal(m_parameterTypes, isLibraryFunction);

	if (!paramTypes.message().empty())
		return FunctionTypePointer();

	util::Result<TypePointers> retParamTypes =
		transformParametersToExternal(m_returnParameterTypes, isLibraryFunction);

	if (!retParamTypes.message().empty())
		return FunctionTypePointer();

	auto variable = dynamic_cast<VariableDeclaration const*>(m_declaration);
	if (variable && retParamTypes.get().empty())
		return FunctionTypePointer();

	return TypeProvider::function(
		paramTypes,
		retParamTypes,
		m_parameterNames,
		m_returnParameterNames,
		m_kind,
		m_arbitraryParameters,
		m_stateMutability,
		m_declaration
	);
}

MemberList::MemberMap FunctionType::nativeMembers(ASTNode const* _scope) const
{
	switch (m_kind)
	{
	case Kind::Declaration:
		if (declaration().isPartOfExternalInterface())
			return {{"selector", TypeProvider::fixedBytes(4)}};
		else
			return MemberList::MemberMap();
	case Kind::Internal:
		if (
			auto const* functionDefinition = dynamic_cast<FunctionDefinition const*>(m_declaration);
			functionDefinition &&
			_scope &&
			functionDefinition->annotation().contract &&
			_scope != functionDefinition->annotation().contract &&
			functionDefinition->isPartOfExternalInterface()
		)
		{
			auto const* contractScope = dynamic_cast<ContractDefinition const*>(_scope);
			solAssert(contractScope && contractScope->derivesFrom(*functionDefinition->annotation().contract), "");
			return {{"selector", TypeProvider::fixedBytes(4)}};
		}
		else
			return MemberList::MemberMap();
	case Kind::External:
	case Kind::Creation:
	case Kind::BareCall:
	case Kind::BareCallCode:
	case Kind::BareDelegateCall:
	case Kind::BareStaticCall:
	{
		MemberList::MemberMap members;
		if (m_kind == Kind::External)
		{
			members.emplace_back("selector", TypeProvider::fixedBytes(4));
			members.emplace_back("address", TypeProvider::address());
		}
		if (m_kind != Kind::BareDelegateCall)
		{
			if (isPayable())
				members.emplace_back(
					"value",
					TypeProvider::function(
						parseElementaryTypeVector({"uint"}),
						TypePointers{copyAndSetCallOptions(false, true, false)},
						strings(1, ""),
						strings(1, ""),
						Kind::SetValue,
						false,
						StateMutability::Pure,
						nullptr,
						m_gasSet,
						m_valueSet,
						m_saltSet
					)
				);
		}
		if (m_kind != Kind::Creation)
			members.emplace_back(
				"gas",
				TypeProvider::function(
					parseElementaryTypeVector({"uint"}),
					TypePointers{copyAndSetCallOptions(true, false, false)},
					strings(1, ""),
					strings(1, ""),
					Kind::SetGas,
					false,
					StateMutability::Pure,
					nullptr,
					m_gasSet,
					m_valueSet,
					m_saltSet
				)
			);
		return members;
	}
	case Kind::DelegateCall:
	{
		auto const* functionDefinition = dynamic_cast<FunctionDefinition const*>(m_declaration);
		solAssert(functionDefinition, "");
		solAssert(functionDefinition->visibility() != Visibility::Private, "");
		if (functionDefinition->visibility() != Visibility::Internal)
		{
			auto const* contract = dynamic_cast<ContractDefinition const*>(m_declaration->scope());
			solAssert(contract, "");
			solAssert(contract->isLibrary(), "");
			return {{"selector", TypeProvider::fixedBytes(4)}};
		}
		return {};
	}
	default:
		return MemberList::MemberMap();
	}
}

TypePointer FunctionType::encodingType() const
{
	if (m_gasSet || m_valueSet)
		return nullptr;
	// Only external functions can be encoded, internal functions cannot leave code boundaries.
	if (m_kind == Kind::External)
		return this;
	else
		return nullptr;
}

TypeResult FunctionType::interfaceType(bool /*_inLibrary*/) const
{
	if (m_kind == Kind::External)
		return this;
	else
		return TypeResult::err("Internal type is not allowed for public or external functions.");
}

TypePointer FunctionType::mobileType() const
{
	if (m_valueSet || m_gasSet || m_saltSet || m_bound)
		return nullptr;

	// return function without parameter names
	return TypeProvider::function(
		m_parameterTypes,
		m_returnParameterTypes,
		strings(m_parameterTypes.size()),
		strings(m_returnParameterNames.size()),
		m_kind,
		m_arbitraryParameters,
		m_stateMutability,
		m_declaration,
		m_gasSet,
		m_valueSet,
		m_bound,
		m_saltSet
	);
}

bool FunctionType::canTakeArguments(
	FuncCallArguments const& _arguments,
	Type const* _selfType
) const
{
	solAssert(!bound() || _selfType, "");
	if (bound() && !_selfType->isImplicitlyConvertibleTo(*selfType()))
		return false;
	TypePointers paramTypes = parameterTypes();
	std::vector<std::string> const paramNames = parameterNames();

	if (takesArbitraryParameters())
		return true;
	else if (_arguments.numArguments() != paramTypes.size())
		return false;
	else if (!_arguments.hasNamedArguments())
		return equal(
			_arguments.types.cbegin(),
			_arguments.types.cend(),
			paramTypes.cbegin(),
			[](Type const* argumentType, Type const* parameterType)
			{
				return argumentType->isImplicitlyConvertibleTo(*parameterType);
			}
		);
	else if (paramNames.size() != _arguments.numNames())
		return false;
	else
	{
		solAssert(_arguments.numArguments() == _arguments.numNames(), "Expected equal sized type & name vectors");

		size_t matchedNames = 0;

		for (auto const& argName: _arguments.names)
			for (size_t i = 0; i < paramNames.size(); i++)
				if (*argName == paramNames[i])
				{
					matchedNames++;
					if (!_arguments.types[i]->isImplicitlyConvertibleTo(*paramTypes[i]))
						return false;
				}

		if (matchedNames == _arguments.numNames())
			return true;

		return false;
	}
}

bool FunctionType::hasEqualParameterTypes(FunctionType const& _other) const
{
	if (m_parameterTypes.size() != _other.m_parameterTypes.size())
		return false;
	return equal(
		m_parameterTypes.cbegin(),
		m_parameterTypes.cend(),
		_other.m_parameterTypes.cbegin(),
		[](Type const* _a, Type const* _b) -> bool { return *_a == *_b; }
	);
}

bool FunctionType::hasEqualReturnTypes(FunctionType const& _other) const
{
	if (m_returnParameterTypes.size() != _other.m_returnParameterTypes.size())
		return false;
	return equal(
		m_returnParameterTypes.cbegin(),
		m_returnParameterTypes.cend(),
		_other.m_returnParameterTypes.cbegin(),
		[](Type const* _a, Type const* _b) -> bool { return *_a == *_b; }
	);
}

bool FunctionType::equalExcludingStateMutability(FunctionType const& _other) const
{
	if (m_kind != _other.m_kind)
		return false;

	if (!hasEqualParameterTypes(_other) || !hasEqualReturnTypes(_other))
		return false;

	//@todo this is ugly, but cannot be prevented right now
	if (m_gasSet != _other.m_gasSet || m_valueSet != _other.m_valueSet || m_saltSet != _other.m_saltSet)
		return false;

	if (bound() != _other.bound())
		return false;

	solAssert(!bound() || *selfType() == *_other.selfType(), "");

	return true;
}

bool FunctionType::isBareCall() const
{
	switch (m_kind)
	{
	case Kind::BareCall:
	case Kind::BareCallCode:
	case Kind::BareDelegateCall:
	case Kind::BareStaticCall:
	case Kind::ECRecover:
	case Kind::SHA256:
	case Kind::RIPEMD160:
		return true;
	default:
		return false;
	}
}

string FunctionType::externalSignature() const
{
	solAssert(m_declaration != nullptr, "External signature of function needs declaration");
	solAssert(!m_declaration->name().empty(), "Fallback function has no signature.");
	switch (kind())
	{
	case Kind::Internal:
	case Kind::External:
	case Kind::DelegateCall:
	case Kind::Event:
	case Kind::Declaration:
		break;
	default:
		solAssert(false, "Invalid function type for requesting external signature.");
	}

	// "inLibrary" is only relevant if this is not an event.
	bool inLibrary = false;
	if (kind() != Kind::Event)
		if (auto const* contract = dynamic_cast<ContractDefinition const*>(m_declaration->scope()))
			inLibrary = contract->isLibrary();

	auto extParams = transformParametersToExternal(m_parameterTypes, inLibrary);

	solAssert(extParams.message().empty(), extParams.message());

	auto typeStrings = extParams.get() | boost::adaptors::transformed([&](TypePointer _t) -> string
	{
		string typeName = _t->signatureInExternalFunction(inLibrary);

		if (inLibrary && _t->dataStoredIn(DataLocation::Storage))
			typeName += " storage";
		return typeName;
	});
	return m_declaration->name() + "(" + boost::algorithm::join(typeStrings, ",") + ")";
}

u256 FunctionType::externalIdentifier() const
{
	return util::FixedHash<4>::Arith(util::FixedHash<4>(util::keccak256(externalSignature())));
}

string FunctionType::externalIdentifierHex() const
{
	return util::FixedHash<4>(util::keccak256(externalSignature())).hex();
}

bool FunctionType::isPure() const
{
	// TODO: replace this with m_stateMutability == StateMutability::Pure once
	//       the callgraph analyzer is in place
	return
		m_kind == Kind::KECCAK256 ||
		m_kind == Kind::ECRecover ||
		m_kind == Kind::SHA256 ||
		m_kind == Kind::RIPEMD160 ||
		m_kind == Kind::AddMod ||
		m_kind == Kind::MulMod ||
		m_kind == Kind::ObjectCreation ||
		m_kind == Kind::ABIEncode ||
		m_kind == Kind::ABIEncodePacked ||
		m_kind == Kind::ABIEncodeWithSelector ||
		m_kind == Kind::ABIEncodeWithSignature ||
		m_kind == Kind::ABIDecode ||
		m_kind == Kind::MetaType;
}

TypePointers FunctionType::parseElementaryTypeVector(strings const& _types)
{
	TypePointers pointers;
	pointers.reserve(_types.size());
	for (string const& type: _types)
		pointers.push_back(TypeProvider::fromElementaryTypeName(type));
	return pointers;
}

TypePointer FunctionType::copyAndSetCallOptions(bool _setGas, bool _setValue, bool _setSalt) const
{
	solAssert(m_kind != Kind::Declaration, "");
	return TypeProvider::function(
		m_parameterTypes,
		m_returnParameterTypes,
		m_parameterNames,
		m_returnParameterNames,
		m_kind,
		m_arbitraryParameters,
		m_stateMutability,
		m_declaration,
		m_gasSet || _setGas,
		m_valueSet || _setValue,
		m_saltSet || _setSalt,
		m_bound
	);
}

FunctionTypePointer FunctionType::asBoundFunction() const
{
	solAssert(!m_parameterTypes.empty(), "");
	FunctionDefinition const* fun = dynamic_cast<FunctionDefinition const*>(m_declaration);
	solAssert(fun && fun->libraryFunction(), "");
	solAssert(!m_gasSet, "");
	solAssert(!m_valueSet, "");
	solAssert(!m_saltSet, "");
	return TypeProvider::function(
		m_parameterTypes,
		m_returnParameterTypes,
		m_parameterNames,
		m_returnParameterNames,
		m_kind,
		m_arbitraryParameters,
		m_stateMutability,
		m_declaration,
		m_gasSet,
		m_valueSet,
		m_saltSet,
		true
	);
}

FunctionTypePointer FunctionType::asExternallyCallableFunction(bool _inLibrary) const
{
	TypePointers parameterTypes;
	for (auto const& t: m_parameterTypes)
		if (TypeProvider::isReferenceWithLocation(t, DataLocation::CallData))
			parameterTypes.push_back(
				TypeProvider::withLocationIfReference(DataLocation::Memory, t, true)
			);
		else
			parameterTypes.push_back(t);

	TypePointers returnParameterTypes;
	for (auto const& returnParamType: m_returnParameterTypes)
		if (TypeProvider::isReferenceWithLocation(returnParamType, DataLocation::CallData))
			returnParameterTypes.push_back(
				TypeProvider::withLocationIfReference(DataLocation::Memory, returnParamType, true)
			);
		else
			returnParameterTypes.push_back(returnParamType);

	Kind kind = m_kind;
	if (_inLibrary)
	{
		solAssert(!!m_declaration, "Declaration has to be available.");
		solAssert(m_declaration->isPublic(), "");
		kind = Kind::DelegateCall;
	}

	return TypeProvider::function(
		parameterTypes,
		returnParameterTypes,
		m_parameterNames,
		m_returnParameterNames,
		kind,
		m_arbitraryParameters,
		m_stateMutability,
		m_declaration,
		m_gasSet,
		m_valueSet,
		m_saltSet,
		m_bound
	);
}

Type const* FunctionType::selfType() const
{
	solAssert(bound(), "Function is not bound.");
	solAssert(m_parameterTypes.size() > 0, "Function has no self type.");
	return m_parameterTypes.at(0);
}

ASTPointer<StructuredDocumentation> FunctionType::documentation() const
{
	auto function = dynamic_cast<StructurallyDocumented const*>(m_declaration);
	if (function)
		return function->documentation();

	return ASTPointer<StructuredDocumentation>();
}

bool FunctionType::padArguments() const
{
	// No padding only for hash functions, low-level calls and the packed encoding function.
	switch (m_kind)
	{
	case Kind::BareCall:
	case Kind::BareCallCode:
	case Kind::BareDelegateCall:
	case Kind::BareStaticCall:
	case Kind::SHA256:
	case Kind::RIPEMD160:
	case Kind::KECCAK256:
	case Kind::ABIEncodePacked:
		return false;
	default:
		return true;
	}
	return true;
}

Type const* MappingType::encodingType() const
{
	return TypeProvider::integer(256, IntegerType::Modifier::Unsigned);
}

string MappingType::richIdentifier() const
{
	return "t_mapping" + identifierList(m_keyType, m_valueType);
}

bool MappingType::operator==(Type const& _other) const
{
	if (_other.category() != category())
		return false;
	MappingType const& other = dynamic_cast<MappingType const&>(_other);
	return *other.m_keyType == *m_keyType && *other.m_valueType == *m_valueType;
}

string MappingType::toString(bool _short) const
{
	return "mapping(" + keyType()->toString(_short) + " => " + valueType()->toString(_short) + ")";
}

string MappingType::canonicalName() const
{
	return "mapping(" + keyType()->canonicalName() + " => " + valueType()->canonicalName() + ")";
}

TypeResult MappingType::interfaceType(bool _inLibrary) const
{
	solAssert(keyType()->interfaceType(_inLibrary).get(), "Must be an elementary type!");

	if (_inLibrary)
	{
		auto iType = valueType()->interfaceType(_inLibrary);

		if (!iType.get())
		{
			solAssert(!iType.message().empty(), "Expected detailed error message!");
			return iType;
		}
	}
	else
		return TypeResult::err(
			"Types containing (nested) mappings can only be parameters or "
			"return variables of internal or library functions."
		);

	return this;
}

string TypeType::richIdentifier() const
{
	return "t_type" + identifierList(actualType());
}

bool TypeType::operator==(Type const& _other) const
{
	if (_other.category() != category())
		return false;
	TypeType const& other = dynamic_cast<TypeType const&>(_other);
	return *actualType() == *other.actualType();
}

u256 TypeType::storageSize() const
{
	solAssert(false, "Storage size of non-storable type type requested.");
}

vector<tuple<string, TypePointer>> TypeType::makeStackItems() const
{
	if (auto contractType = dynamic_cast<ContractType const*>(m_actualType))
		if (contractType->contractDefinition().isLibrary())
			return {make_tuple("address", TypeProvider::address())};
	return {};
}

MemberList::MemberMap TypeType::nativeMembers(ASTNode const* _currentScope) const
{
	MemberList::MemberMap members;
	if (m_actualType->category() == Category::Contract)
	{
		auto const* contractScope = dynamic_cast<ContractDefinition const*>(_currentScope);
		ContractDefinition const& contract = dynamic_cast<ContractType const&>(*m_actualType).contractDefinition();
		bool inDerivingScope = contractScope && contractScope->derivesFrom(contract);

		for (auto const* declaration: contract.declarations())
		{
			if (dynamic_cast<ModifierDefinition const*>(declaration))
				continue;
			if (declaration->name().empty())
				continue;

			if (!contract.isLibrary() && inDerivingScope && declaration->isVisibleInDerivedContracts())
			{
				if (
					auto const* functionDefinition = dynamic_cast<FunctionDefinition const*>(declaration);
					functionDefinition && !functionDefinition->isImplemented()
				)
					members.emplace_back(declaration->name(), declaration->typeViaContractName(), declaration);
				else
					members.emplace_back(declaration->name(), declaration->type(), declaration);
			}
			else if (
				(contract.isLibrary() && declaration->isVisibleAsLibraryMember()) ||
				declaration->isVisibleViaContractTypeAccess()
			)
				members.emplace_back(declaration->name(), declaration->typeViaContractName(), declaration);
		}
	}
	else if (m_actualType->category() == Category::Enum)
	{
		EnumDefinition const& enumDef = dynamic_cast<EnumType const&>(*m_actualType).enumDefinition();
		auto enumType = TypeProvider::enumType(enumDef);
		for (ASTPointer<EnumValue> const& enumValue: enumDef.members())
			members.emplace_back(enumValue->name(), enumType);
	}
	return members;
}

BoolResult TypeType::isExplicitlyConvertibleTo(Type const& _convertTo) const
{
	if (auto const* address = dynamic_cast<AddressType const*>(&_convertTo))
		if (address->stateMutability() == StateMutability::NonPayable)
			if (auto const* contractType = dynamic_cast<ContractType const*>(m_actualType))
				return contractType->contractDefinition().isLibrary();
	return isImplicitlyConvertibleTo(_convertTo);
}

ModifierType::ModifierType(ModifierDefinition const& _modifier)
{
	TypePointers params;
	params.reserve(_modifier.parameters().size());
	for (ASTPointer<VariableDeclaration> const& var: _modifier.parameters())
		params.push_back(var->annotation().type);
	swap(params, m_parameterTypes);
}

u256 ModifierType::storageSize() const
{
	solAssert(false, "Storage size of non-storable type type requested.");
}

string ModifierType::richIdentifier() const
{
	return "t_modifier" + identifierList(m_parameterTypes);
}

bool ModifierType::operator==(Type const& _other) const
{
	if (_other.category() != category())
		return false;
	ModifierType const& other = dynamic_cast<ModifierType const&>(_other);

	if (m_parameterTypes.size() != other.m_parameterTypes.size())
		return false;
	auto typeCompare = [](Type const* _a, Type const* _b) -> bool { return *_a == *_b; };

	if (!equal(
		m_parameterTypes.cbegin(),
		m_parameterTypes.cend(),
		other.m_parameterTypes.cbegin(),
		typeCompare
	))
		return false;
	return true;
}

string ModifierType::toString(bool _short) const
{
	string name = "modifier (";
	for (auto it = m_parameterTypes.begin(); it != m_parameterTypes.end(); ++it)
		name += (*it)->toString(_short) + (it + 1 == m_parameterTypes.end() ? "" : ",");
	return name + ")";
}

string ModuleType::richIdentifier() const
{
	return "t_module_" + to_string(m_sourceUnit.id());
}

bool ModuleType::operator==(Type const& _other) const
{
	if (_other.category() != category())
		return false;
	return &m_sourceUnit == &dynamic_cast<ModuleType const&>(_other).m_sourceUnit;
}

MemberList::MemberMap ModuleType::nativeMembers(ASTNode const*) const
{
	MemberList::MemberMap symbols;
	for (auto const& symbolName: m_sourceUnit.annotation().exportedSymbols)
		for (Declaration const* symbol: symbolName.second)
			symbols.emplace_back(symbolName.first, symbol->type(), symbol);
	return symbols;
}

string ModuleType::toString(bool) const
{
	return string("module \"") + m_sourceUnit.annotation().path + string("\"");
}

string MagicType::richIdentifier() const
{
	switch (m_kind)
	{
	case Kind::Block:
		return "t_magic_block";
	case Kind::Message:
		return "t_magic_message";
	case Kind::Transaction:
		return "t_magic_transaction";
	case Kind::ABI:
		return "t_magic_abi";
	case Kind::MetaType:
		solAssert(m_typeArgument, "");
		return "t_magic_meta_type_" + m_typeArgument->richIdentifier();
	}
	return "";
}

bool MagicType::operator==(Type const& _other) const
{
	if (_other.category() != category())
		return false;
	MagicType const& other = dynamic_cast<MagicType const&>(_other);
	return other.m_kind == m_kind;
}

MemberList::MemberMap MagicType::nativeMembers(ASTNode const*) const
{
	switch (m_kind)
	{
	case Kind::Block:
		return MemberList::MemberMap({
			{"coinbase", TypeProvider::payableAddress()},
			{"timestamp", TypeProvider::uint256()},
			{"blockhash", TypeProvider::function(strings{"uint"}, strings{"bytes32"}, FunctionType::Kind::BlockHash, false, StateMutability::View)},
			{"difficulty", TypeProvider::uint256()},
			{"number", TypeProvider::uint256()},
			{"gaslimit", TypeProvider::uint256()}
		});
	case Kind::Message:
		return MemberList::MemberMap({
			{"sender", TypeProvider::payableAddress()},
			{"gas", TypeProvider::uint256()},
			{"value", TypeProvider::uint256()},
			{"data", TypeProvider::array(DataLocation::CallData)},
			{"sig", TypeProvider::fixedBytes(4)}
		});
	case Kind::Transaction:
		return MemberList::MemberMap({
			{"origin", TypeProvider::payableAddress()},
			{"gasprice", TypeProvider::uint256()}
		});
	case Kind::ABI:
		return MemberList::MemberMap({
			{"encode", TypeProvider::function(
				TypePointers{},
				TypePointers{TypeProvider::array(DataLocation::Memory)},
				strings{},
				strings{1, ""},
				FunctionType::Kind::ABIEncode,
				true,
				StateMutability::Pure
			)},
			{"encodePacked", TypeProvider::function(
				TypePointers{},
				TypePointers{TypeProvider::array(DataLocation::Memory)},
				strings{},
				strings{1, ""},
				FunctionType::Kind::ABIEncodePacked,
				true,
				StateMutability::Pure
			)},
			{"encodeWithSelector", TypeProvider::function(
				TypePointers{TypeProvider::fixedBytes(4)},
				TypePointers{TypeProvider::array(DataLocation::Memory)},
				strings{1, ""},
				strings{1, ""},
				FunctionType::Kind::ABIEncodeWithSelector,
				true,
				StateMutability::Pure
			)},
			{"encodeWithSignature", TypeProvider::function(
				TypePointers{TypeProvider::array(DataLocation::Memory, true)},
				TypePointers{TypeProvider::array(DataLocation::Memory)},
				strings{1, ""},
				strings{1, ""},
				FunctionType::Kind::ABIEncodeWithSignature,
				true,
				StateMutability::Pure
			)},
			{"decode", TypeProvider::function(
				TypePointers(),
				TypePointers(),
				strings{},
				strings{},
				FunctionType::Kind::ABIDecode,
				true,
				StateMutability::Pure
			)}
		});
	case Kind::MetaType:
	{
		solAssert(
			m_typeArgument && (
					m_typeArgument->category() == Type::Category::Contract ||
					m_typeArgument->category() == Type::Category::Integer
			),
			"Only contracts or integer types supported for now"
		);

		if (m_typeArgument->category() == Type::Category::Contract)
		{
			ContractDefinition const& contract = dynamic_cast<ContractType const&>(*m_typeArgument).contractDefinition();
			if (contract.canBeDeployed())
				return MemberList::MemberMap({
					{"creationCode", TypeProvider::array(DataLocation::Memory)},
					{"runtimeCode", TypeProvider::array(DataLocation::Memory)},
					{"name", TypeProvider::stringMemory()},
				});
			else
				return MemberList::MemberMap({
					{"interfaceId", TypeProvider::fixedBytes(4)},
					{"name", TypeProvider::stringMemory()},
				});
		}
		else if (m_typeArgument->category() == Type::Category::Integer)
		{
			IntegerType const* integerTypePointer = dynamic_cast<IntegerType const*>(m_typeArgument);
			return MemberList::MemberMap({
				{"min", integerTypePointer},
				{"max", integerTypePointer},
			});
		}
	}
	}
	solAssert(false, "Unknown kind of magic.");
	return {};
}

string MagicType::toString(bool _short) const
{
	switch (m_kind)
	{
	case Kind::Block:
		return "block";
	case Kind::Message:
		return "msg";
	case Kind::Transaction:
		return "tx";
	case Kind::ABI:
		return "abi";
	case Kind::MetaType:
		solAssert(m_typeArgument, "");
		return "type(" + m_typeArgument->toString(_short) + ")";
	}
	solAssert(false, "Unknown kind of magic.");
	return {};
}

TypePointer MagicType::typeArgument() const
{
	solAssert(m_kind == Kind::MetaType, "");
	solAssert(m_typeArgument, "");
	return m_typeArgument;
}

TypePointer InaccessibleDynamicType::decodingType() const
{
	return TypeProvider::integer(256, IntegerType::Modifier::Unsigned);
}<|MERGE_RESOLUTION|>--- conflicted
+++ resolved
@@ -959,17 +959,7 @@
 		case Literal::SubDenomination::Gvon:
 			value *= bigint("1000000000");
 			break;
-<<<<<<< HEAD
-		case Literal::SubDenomination::Ether:
-=======
-		case Literal::SubDenomination::Szabo:
-			value *= bigint("1000000000000");
-			break;
-		case Literal::SubDenomination::Finney:
-			value *= bigint("1000000000000000");
-			break;
 		case Literal::SubDenomination::Lat:
->>>>>>> 783a10ce
 			value *= bigint("1000000000000000000");
 			break;
 		case Literal::SubDenomination::Minute:
