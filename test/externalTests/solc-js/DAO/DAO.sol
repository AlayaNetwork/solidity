/*
This file is part of the DAO.

The DAO is free software: you can redistribute it and/or modify
it under the terms of the GNU lesser General Public License as published by
the Free Software Foundation, either version 3 of the License, or
(at your option) any later version.

The DAO is distributed in the hope that it will be useful,
but WITHOUT ANY WARRANTY; without even the implied warranty of
MERCHANTABILITY or FITNESS FOR A PARTICULAR PURPOSE.  See the
GNU lesser General Public License for more details.

You should have received a copy of the GNU lesser General Public License
along with the DAO.  If not, see <http://www.gnu.org/licenses/>.
*/


/*
Standard smart contract for a Decentralized Autonomous Organization (DAO)
to automate organizational governance and decision-making.
*/

import "./TokenCreation.sol";
import "./ManagedAccount.sol";

abstract contract DAOInterface {

    // The amount of days for which people who try to participate in the
    // creation by calling the fallback function will still get their lat back
    uint constant creationGracePeriod = 40 days;
    // The minimum debate period that a generic proposal can have
    uint constant minProposalDebatePeriod = 2 weeks;
    // The minimum debate period that a split proposal can have
    uint constant minSplitDebatePeriod = 1 weeks;
    // Period of days inside which it's possible to execute a DAO split
    uint constant splitExecutionPeriod = 27 days;
    // Period of time after which the minimum Quorum is halved
    uint constant quorumHalvingPeriod = 25 weeks;
    // Period after which a proposal is closed
    // (used in the case `executeProposal` fails because it throws)
    uint constant executeProposalPeriod = 10 days;
    // Denotes the maximum proposal deposit that can be given. It is given as
    // a fraction of total Ether spent plus balance of the DAO
    uint constant maxDepositDivisor = 100;

    // Proposals to spend the DAO's lat or to choose a new Curator
    Proposal[] public proposals;
    // The quorum needed for each proposal is partially calculated by
    // totalSupply / minQuorumDivisor
    uint public minQuorumDivisor;
    // The unix time of the last time quorum was reached on a proposal
    uint public lastTimeMinQuorumMet;

    // Address of the curator
    address payable public curator;
    // The whitelist: List of addresses the DAO is allowed to send lat to
    mapping (address => bool) public allowedRecipients;

    // Tracks the addresses that own Reward Tokens. Those addresses can only be
    // DAOs that have split from the original DAO. Conceptually, Reward Tokens
    // represent the proportion of the rewards that the DAO has the right to
    // receive. These Reward Tokens are generated when the DAO spends lat.
    mapping (address => uint) public rewardToken;
    // Total supply of rewardToken
    uint public totalRewardToken;

    // The account used to manage the rewards which are to be distributed to the
    // DAO Token Holders of this DAO
    ManagedAccount public rewardAccount;

    // The account used to manage the rewards which are to be distributed to
    // any DAO that holds Reward Tokens
    ManagedAccount public DAOrewardAccount;

    // Amount of rewards (in von) already paid out to a certain DAO
    mapping (address => uint) public DAOpaidOut;

    // Amount of rewards (in von) already paid out to a certain address
    mapping (address => uint) public paidOut;
    // Map of addresses blocked during a vote (not allowed to transfer DAO
    // tokens). The address points to the proposal ID.
    mapping (address => uint) public blocked;

    // The minimum deposit (in von) required to submit any proposal that is not
    // requesting a new Curator (no deposit is required for splits)
    uint public proposalDeposit;

    // the accumulated sum of all current proposal deposits
    uint sumOfProposalDeposits;

    // Contract that is able to create a new DAO (with the same code as
    // this one), used for splits
    DAO_Creator public daoCreator;

    // A proposal with `newCurator == false` represents a transaction
    // to be issued by this DAO
    // A proposal with `newCurator == true` represents a DAO split
    struct Proposal {
        // The address where the `amount` will go to if the proposal is accepted
        // or if `newCurator` is true, the proposed Curator of
        // the new DAO).
        address payable recipient;
        // The amount to transfer to `recipient` if the proposal is accepted.
        uint amount;
        // A plain text description of the proposal
        string description;
        // A unix timestamp, denoting the end of the voting period
        uint votingDeadline;
        // True if the proposal's votes have yet to be counted, otherwise False
        bool open;
        // True if quorum has been reached, the votes have been counted, and
        // the majority said yes
        bool proposalPassed;
        // A hash to check validity of a proposal
        bytes32 proposalHash;
        // Deposit in von the creator added when submitting their proposal. It
        // is taken from the msg.value of a newProposal call.
        uint proposalDeposit;
        // True if this proposal is to assign a new Curator
        bool newCurator;
        // Data needed for splitting the DAO
        SplitData[] splitData;
        // Number of Tokens in favor of the proposal
        uint yea;
        // Number of Tokens opposed to the proposal
        uint nay;
        // Simple mapping to check if a shareholder has voted for it
        mapping (address => bool) votedYes;
        // Simple mapping to check if a shareholder has voted against it
        mapping (address => bool) votedNo;
        // Address of the shareholder who created the proposal
        address payable creator;
    }

    // Used only in the case of a newCurator proposal.
    struct SplitData {
        // The balance of the current DAO minus the deposit at the time of split
        uint splitBalance;
        // The total amount of DAO Tokens in existence at the time of split.
        uint totalSupply;
        // Amount of Reward Tokens owned by the DAO at the time of split.
        uint rewardToken;
        // The new DAO contract created at the time of split.
        DAO newDAO;
    }

    /// @dev Constructor setting the Curator and the address
    /// for the contract able to create another DAO as well as the parameters
    /// for the DAO Token Creation
    /// @param _curator The Curator
    /// @param _daoCreator The contract able to (re)create this DAO
    /// @param _proposalDeposit The deposit to be paid for a regular proposal
    /// @param _minTokensToCreate Minimum required von-equivalent tokens
    ///        to be created for a successful DAO Token Creation
    /// @param _closingTime Date (in Unix time) of the end of the DAO Token Creation
    /// @param _privateCreation If zero the DAO Token Creation is open to public, a
    /// non-zero address means that the DAO Token Creation is only for the address
    /// @param _tokenName The name that the DAO's token will have
    /// @param _tokenSymbol The ticker symbol that this DAO token should have
    /// @param _decimalPlaces The number of decimal places that the token is
    ///        counted from.
    // This is the constructor: it can not be overloaded so it is commented out
    //  function DAO(
        //  address payable _curator,
        //  DAO_Creator _daoCreator,
        //  uint _proposalDeposit,
        //  uint _minTokensToCreate,
        //  uint _closingTime,
        //  address _privateCreation
        //  string _tokenName,
        //  string _tokenSymbol,
        //  uint8 _decimalPlaces
    //  );

    /// @notice Create Token with `msg.sender` as the beneficiary
    receive() virtual external payable;


    /// @dev This function is used to send lat back
    /// to the DAO, it can also be used to receive payments that should not be
    /// counted as rewards (donations, grants, etc.)
    /// @return Whether the DAO received the lat successfully
    function receiveEther() public virtual returns (bool);

    /// @notice `msg.sender` creates a proposal to send `_amount` Wei to
    /// `_recipient` with the transaction data `_transactionData`. If
    /// `_newCurator` is true, then this is a proposal that splits the
    /// DAO and sets `_recipient` as the new DAO's Curator.
    /// @param _recipient Address of the recipient of the proposed transaction
    /// @param _amount Amount of von to be sent with the proposed transaction
    /// @param _description String describing the proposal
    /// @param _transactionData Data of the proposed transaction
    /// @param _debatingPeriod Time used for debating a proposal, at least 2
    /// weeks for a regular proposal, 10 days for new Curator proposal
    /// @param _newCurator Bool defining whether this proposal is about
    /// a new Curator or not
    /// @return _proposalID The proposal ID. Needed for voting on the proposal
    function newProposal(
        address payable _recipient,
        uint _amount,
        string memory _description,
        bytes memory _transactionData,
        uint _debatingPeriod,
        bool _newCurator
    ) public virtual payable returns (uint _proposalID);

    /// @notice Check that the proposal with the ID `_proposalID` matches the
    /// transaction which sends `_amount` with data `_transactionData`
    /// to `_recipient`
    /// @param _proposalID The proposal ID
    /// @param _recipient The recipient of the proposed transaction
    /// @param _amount The amount of von to be sent in the proposed transaction
    /// @param _transactionData The data of the proposed transaction
    /// @return _codeChecksOut Whether the proposal ID matches the transaction data or not
    function checkProposalCode(
        uint _proposalID,
        address payable _recipient,
        uint _amount,
        bytes memory _transactionData
    ) public virtual view returns (bool _codeChecksOut);

    /// @notice Vote on proposal `_proposalID` with `_supportsProposal`
    /// @param _proposalID The proposal ID
    /// @param _supportsProposal Yes/No - support of the proposal
    /// @return _voteID The vote ID.
    function vote(
        uint _proposalID,
        bool _supportsProposal
    ) public virtual returns (uint _voteID);

    /// @notice Checks whether proposal `_proposalID` with transaction data
    /// `_transactionData` has been voted for or rejected, and executes the
    /// transaction in the case it has been voted for.
    /// @param _proposalID The proposal ID
    /// @param _transactionData The data of the proposed transaction
    /// @return _success Whether the proposed transaction has been executed or not
    function executeProposal(
        uint _proposalID,
        bytes memory _transactionData
    ) public virtual returns (bool _success);

    /// @notice ATTENTION! I confirm to move my remaining lat to a new DAO
    /// with `_newCurator` as the new Curator, as has been
    /// proposed in proposal `_proposalID`. This will burn my tokens. This can
    /// not be undone and will split the DAO into two DAO's, with two
    /// different underlying tokens.
    /// @param _proposalID The proposal ID
    /// @param _newCurator The new Curator of the new DAO
    /// @dev This function, when called for the first time for this proposal,
    /// will create a new DAO and send the sender's portion of the remaining
    /// lat and Reward Tokens to the new DAO. It will also burn the DAO Tokens
    /// of the sender.
    function splitDAO(
        uint _proposalID,
        address payable _newCurator
    ) public virtual returns (bool _success);

    /// @dev can only be called by the DAO itself through a proposal
    /// updates the contract of the DAO by sending all lat and rewardTokens
    /// to the new DAO. The new DAO needs to be approved by the Curator
    /// @param _newContract the address of the new contract
    function newContract(address payable _newContract) virtual public;


    /// @notice Add a new possible recipient `_recipient` to the whitelist so
    /// that the DAO can send transactions to them (using proposals)
    /// @param _recipient New recipient address
    /// @dev Can only be called by the current Curator
    /// @return _success Whether successful or not
    function changeAllowedRecipients(address _recipient, bool _allowed) virtual external returns (bool _success);


    /// @notice Change the minimum deposit required to submit a proposal
    /// @param _proposalDeposit The new proposal deposit
    /// @dev Can only be called by this DAO (through proposals with the
    /// recipient being this DAO itself)
    function changeProposalDeposit(uint _proposalDeposit) virtual external;

    /// @notice Move rewards from the DAORewards managed account
    /// @param _toMembers If true rewards are moved to the actual reward account
    ///                   for the DAO. If not then it's moved to the DAO itself
    /// @return _success Whether the call was successful
    function retrieveDAOReward(bool _toMembers) virtual external returns (bool _success);

    /// @notice Get my portion of the reward that was sent to `rewardAccount`
    /// @return _success Whether the call was successful
    function getMyReward() public virtual returns (bool _success);

    /// @notice Withdraw `_account`'s portion of the reward from `rewardAccount`
    /// to `_account`'s balance
    /// @return _success Whether the call was successful
    function withdrawRewardFor(address payable _account) internal virtual returns (bool _success);

    /// @notice Send `_amount` tokens to `_to` from `msg.sender`. Prior to this
    /// getMyReward() is called.
    /// @param _to The address of the recipient
    /// @param _amount The amount of tokens to be transferred
    /// @return success Whether the transfer was successful or not
    function transferWithoutReward(address _to, uint256 _amount) public virtual returns (bool success);

    /// @notice Send `_amount` tokens to `_to` from `_from` on the condition it
    /// is approved by `_from`. Prior to this getMyReward() is called.
    /// @param _from The address of the sender
    /// @param _to The address of the recipient
    /// @param _amount The amount of tokens to be transferred
    /// @return success Whether the transfer was successful or not
    function transferFromWithoutReward(
        address payable _from,
        address _to,
        uint256 _amount
    ) public virtual returns (bool success);

    /// @notice Doubles the 'minQuorumDivisor' in the case quorum has not been
    /// achieved in 52 weeks
    /// @return _success Whether the change was successful or not
    function halveMinQuorum() public virtual returns (bool _success);

    /// @return _numberOfProposals total number of proposals ever created
    function numberOfProposals() public virtual view returns (uint _numberOfProposals);

    /// @param _proposalID Id of the new curator proposal
    /// @return _newDAO Address of the new DAO
    function getNewDAOAddress(uint _proposalID) public virtual view returns (address _newDAO);

    /// @param _account The address of the account which is checked.
    /// @return Whether the account is blocked (not allowed to transfer tokens) or not.
    function isBlocked(address _account) internal virtual returns (bool);

    /// @notice If the caller is blocked by a proposal whose voting deadline
    /// has exprired then unblock him.
    /// @return Whether the account is blocked (not allowed to transfer tokens) or not.
    function unblockMe() public virtual returns (bool);

    event ProposalAdded(
        uint indexed proposalID,
        address recipient,
        uint amount,
        bool newCurator,
        string description
    );
    event Voted(uint indexed proposalID, bool position, address indexed voter);
    event ProposalTallied(uint indexed proposalID, bool result, uint quorum);
    event NewCurator(address indexed _newCurator);
    event AllowedRecipientChanged(address indexed _recipient, bool _allowed);
}

// The DAO contract itself
contract DAO is DAOInterface, Token, TokenCreation {

    // Modifier that allows only shareholders to vote and create new proposals
    modifier onlyTokenholders {
        if (balanceOf(msg.sender) == 0) revert();
            _;
    }

    constructor(
        address payable _curator,
        DAO_Creator _daoCreator,
        uint _proposalDeposit,
        uint _minTokensToCreate,
        uint _closingTime,
        address _privateCreation,
        string memory _tokenName,
        string memory _tokenSymbol,
        uint8 _decimalPlaces
    ) TokenCreation(
        _minTokensToCreate,
        _closingTime,
        _privateCreation,
        _tokenName,
        _tokenSymbol,
        _decimalPlaces) public {

        curator = _curator;
        daoCreator = _daoCreator;
        proposalDeposit = _proposalDeposit;
        rewardAccount = new ManagedAccount(address(this), false);
        DAOrewardAccount = new ManagedAccount(address(this), false);
        if (address(rewardAccount) == 0x0000000000000000000000000000000000000000)
            revert();
        if (address(DAOrewardAccount) == 0x0000000000000000000000000000000000000000)
            revert();
        lastTimeMinQuorumMet = block.timestamp;
        minQuorumDivisor = 5; // sets the minimal quorum to 20%
        proposals.push(); // avoids a proposal with ID 0 because it is used

        allowedRecipients[address(this)] = true;
        allowedRecipients[curator] = true;
    }

    receive() external payable override(DAOInterface, TokenCreation) {
        if (block.timestamp < closingTime + creationGracePeriod && msg.sender != address(extraBalance))
            createTokenProxy(msg.sender);
        else
            receiveEther();
    }


    function receiveEther() public override returns (bool) {
        return true;
    }


    function newProposal(
        address payable _recipient,
        uint _amount,
        string memory _description,
        bytes memory _transactionData,
        uint _debatingPeriod,
        bool _newCurator
    ) onlyTokenholders public override payable returns (uint _proposalID) {

        // Sanity check
        if (_newCurator && (
            _amount != 0
            || _transactionData.length != 0
            || _recipient == curator
            || msg.value > 0
            || _debatingPeriod < minSplitDebatePeriod)) {
            revert();
        } else if (
            !_newCurator
            && (!isRecipientAllowed(_recipient) || (_debatingPeriod <  minProposalDebatePeriod))
        ) {
            revert();
        }

        if (_debatingPeriod > 8 weeks)
            revert();

        if (!isFueled
            || block.timestamp < closingTime
            || (msg.value < proposalDeposit && !_newCurator)) {

            revert();
        }

        if (block.timestamp + _debatingPeriod < block.timestamp) // prevents overflow
            revert();

        // to prevent a 51% attacker to convert the lat into deposit
        if (msg.sender == address(this))
            revert();

        // to prevent curator from halving quorum before first proposal
        if (proposals.length == 1) // initial length is 1 (see constructor)
            lastTimeMinQuorumMet = block.timestamp;

        Proposal storage p = proposals.push();
         _proposalID = proposals.length - 1;
        p.recipient = _recipient;
        p.amount = _amount;
        p.description = _description;
        p.proposalHash = keccak256(abi.encodePacked(_recipient, _amount, _transactionData));
        p.votingDeadline = block.timestamp + _debatingPeriod;
        p.open = true;
        //p.proposalPassed = False; // that's default
        p.newCurator = _newCurator;
        if (_newCurator)
            p.splitData.push();
        p.creator = msg.sender;
        p.proposalDeposit = msg.value;

        sumOfProposalDeposits += msg.value;

        emit ProposalAdded(
            _proposalID,
            _recipient,
            _amount,
            _newCurator,
            _description
        );
    }


    function checkProposalCode(
        uint _proposalID,
        address payable _recipient,
        uint _amount,
        bytes memory _transactionData
    ) public override view returns (bool _codeChecksOut) {
        Proposal storage p = proposals[_proposalID];
        return p.proposalHash == keccak256(abi.encodePacked(_recipient, _amount, _transactionData));
    }


    function vote(
        uint _proposalID,
        bool _supportsProposal
    ) onlyTokenholders public override returns (uint _voteID) {

        Proposal storage p = proposals[_proposalID];
        if (p.votedYes[msg.sender]
            || p.votedNo[msg.sender]
            || block.timestamp >= p.votingDeadline) {

            revert();
        }

        if (_supportsProposal) {
            p.yea += balances[msg.sender];
            p.votedYes[msg.sender] = true;
        } else {
            p.nay += balances[msg.sender];
            p.votedNo[msg.sender] = true;
        }

        if (blocked[msg.sender] == 0) {
            blocked[msg.sender] = _proposalID;
        } else if (p.votingDeadline > proposals[blocked[msg.sender]].votingDeadline) {
            // this proposal's voting deadline is further into the future than
            // the proposal that blocks the sender so make it the blocker
            blocked[msg.sender] = _proposalID;
        }

        emit Voted(_proposalID, _supportsProposal, msg.sender);
    }


    function executeProposal(
        uint _proposalID,
        bytes memory _transactionData
    ) public override returns (bool _success) {

        Proposal storage p = proposals[_proposalID];

        uint waitPeriod = p.newCurator
            ? splitExecutionPeriod
            : executeProposalPeriod;
        // If we are over deadline and waiting period, assert proposal is closed
        if (p.open && block.timestamp > p.votingDeadline + waitPeriod) {
            closeProposal(_proposalID);
            return false;
        }

        // Check if the proposal can be executed
        if (block.timestamp < p.votingDeadline  // has the voting deadline arrived?
            // Have the votes been counted?
            || !p.open
            || p.proposalPassed // anyone trying to call us recursively?
            // Does the transaction code match the proposal?
            || p.proposalHash != keccak256(abi.encodePacked(p.recipient, p.amount, _transactionData))) {

            revert();
        }

        // If the curator removed the recipient from the whitelist, close the proposal
        // in order to free the deposit and allow unblocking of voters
        if (!isRecipientAllowed(p.recipient)) {
            closeProposal(_proposalID);
            p.creator.send(p.proposalDeposit);
            return false;
        }

        bool proposalCheck = true;

        if (p.amount > actualBalance())
            proposalCheck = false;

        uint quorum = p.yea + p.nay;

        // require 53% for calling newContract()
        if (_transactionData.length >= 4 && _transactionData[0] == 0x68
            && _transactionData[1] == 0x37 && _transactionData[2] == 0xff
            && _transactionData[3] == 0x1e
            && quorum < minQuorum(actualBalance() + rewardToken[address(this)])) {

                proposalCheck = false;
        }

        if (quorum >= minQuorum(p.amount)) {
            if (!p.creator.send(p.proposalDeposit))
                revert();

            lastTimeMinQuorumMet = block.timestamp;
            // set the minQuorum to 20% again, in the case it has been reached
            if (quorum > totalSupply / 5)
                minQuorumDivisor = 5;
        }

        // Execute result
        if (quorum >= minQuorum(p.amount) && p.yea > p.nay && proposalCheck) {
            // we are setting this here before the CALL() value transfer to
            // assure that in the case of a malicious recipient contract trying
            // to call executeProposal() recursively money can't be transferred
            // multiple times out of the DAO
            p.proposalPassed = true;

            (bool success,) = p.recipient.call{value: p.amount}(_transactionData);
            if (!success)
                revert();

            _success = true;

            // only create reward tokens when lat is not sent to the DAO itself and
            // related addresses. Proxy addresses should be forbidden by the curator.
            if (p.recipient != address(this) && p.recipient != address(rewardAccount)
                && p.recipient != address(DAOrewardAccount)
                && p.recipient != address(extraBalance)
                && p.recipient != address(curator)) {

                rewardToken[address(this)] += p.amount;
                totalRewardToken += p.amount;
            }
        }

        closeProposal(_proposalID);

        // Initiate event
        emit ProposalTallied(_proposalID, _success, quorum);
    }


    function closeProposal(uint _proposalID) internal {
        Proposal storage p = proposals[_proposalID];
        if (p.open)
            sumOfProposalDeposits -= p.proposalDeposit;
        p.open = false;
    }

    function splitDAO(
        uint _proposalID,
        address payable _newCurator
    ) onlyTokenholders public override returns (bool _success) {

        Proposal storage p = proposals[_proposalID];

        // Sanity check

        if (block.timestamp < p.votingDeadline  // has the voting deadline arrived?
            //The request for a split expires XX days after the voting deadline
            || block.timestamp > p.votingDeadline + splitExecutionPeriod
            // Does the new Curator address match?
            || p.recipient != _newCurator
            // Is it a new curator proposal?
            || !p.newCurator
            // Have you voted for this split?
            || !p.votedYes[msg.sender]
            // Did you already vote on another proposal?
            || (blocked[msg.sender] != _proposalID && blocked[msg.sender] != 0) )  {

            revert();
        }

        // If the new DAO doesn't exist yet, create the new DAO and store the
        // current split data
        if (address(p.splitData[0].newDAO) == 0x0000000000000000000000000000000000000000) {
            p.splitData[0].newDAO = createNewDAO(_newCurator);
            // Call depth limit reached, etc.
            if (address(p.splitData[0].newDAO) == 0x0000000000000000000000000000000000000000)
                revert();
            // should never happen
            if (address(this).balance < sumOfProposalDeposits)
                revert();
            p.splitData[0].splitBalance = actualBalance();
            p.splitData[0].rewardToken = rewardToken[address(this)];
            p.splitData[0].totalSupply = totalSupply;
            p.proposalPassed = true;
        }

        // Move lat and assign new Tokens
        uint fundsToBeMoved =
            (balances[msg.sender] * p.splitData[0].splitBalance) /
            p.splitData[0].totalSupply;
        if (p.splitData[0].newDAO.createTokenProxy{value: fundsToBeMoved}(msg.sender) == false)
            revert();


        // Assign reward rights to new DAO
        uint rewardTokenToBeMoved =
            (balances[msg.sender] * p.splitData[0].rewardToken) /
            p.splitData[0].totalSupply;

        uint paidOutToBeMoved = DAOpaidOut[address(this)] * rewardTokenToBeMoved /
            rewardToken[address(this)];

        rewardToken[address(p.splitData[0].newDAO)] += rewardTokenToBeMoved;
        if (rewardToken[address(this)] < rewardTokenToBeMoved)
            revert();
        rewardToken[address(this)] -= rewardTokenToBeMoved;

        DAOpaidOut[address(p.splitData[0].newDAO)] += paidOutToBeMoved;
        if (DAOpaidOut[address(this)] < paidOutToBeMoved)
            revert();
        DAOpaidOut[address(this)] -= paidOutToBeMoved;

        // Burn DAO Tokens
        emit Transfer(msg.sender, 0x0000000000000000000000000000000000000000, balances[msg.sender]);
        withdrawRewardFor(msg.sender); // be nice, and get his rewards
        totalSupply -= balances[msg.sender];
        balances[msg.sender] = 0;
        paidOut[msg.sender] = 0;
        return true;
    }

    function newContract(address payable _newContract) public override {
        if (msg.sender != address(this) || !allowedRecipients[_newContract]) return;
<<<<<<< HEAD
        // move all ether
        (bool success,) = _newContract.call{value: address(this).balance}("");
=======
        // move all lat
        (bool success,) = _newContract.call.value(address(this).balance)("");
>>>>>>> 4cffc863
        if (!success) {
            revert();
        }

        //move all reward tokens
        rewardToken[_newContract] += rewardToken[address(this)];
        rewardToken[address(this)] = 0;
        DAOpaidOut[_newContract] += DAOpaidOut[address(this)];
        DAOpaidOut[address(this)] = 0;
    }


    function retrieveDAOReward(bool _toMembers) external override returns (bool _success) {
        DAO dao = DAO(msg.sender);

        if ((rewardToken[msg.sender] * DAOrewardAccount.accumulatedInput()) /
            totalRewardToken < DAOpaidOut[msg.sender])
            revert();

        uint reward =
            (rewardToken[msg.sender] * DAOrewardAccount.accumulatedInput()) /
            totalRewardToken - DAOpaidOut[msg.sender];

        reward = address(DAOrewardAccount).balance < reward ? address(DAOrewardAccount).balance : reward;

        if(_toMembers) {
            if (!DAOrewardAccount.payOut(address(dao.rewardAccount()), reward))
                revert();
            }
        else {
            if (!DAOrewardAccount.payOut(address(dao), reward))
                revert();
        }
        DAOpaidOut[msg.sender] += reward;
        return true;
    }

    function getMyReward() public override returns (bool _success) {
        return withdrawRewardFor(msg.sender);
    }


    function withdrawRewardFor(address payable _account) noEther internal
override returns (bool _success) {
        if ((balanceOf(_account) * rewardAccount.accumulatedInput()) / totalSupply < paidOut[_account])
            revert();

        uint reward =
            (balanceOf(_account) * rewardAccount.accumulatedInput()) / totalSupply - paidOut[_account];

        reward = address(rewardAccount).balance < reward ? address(rewardAccount).balance : reward;

        if (!rewardAccount.payOut(_account, reward))
            revert();
        paidOut[_account] += reward;
        return true;
    }


    function transfer(address _to, uint256 _value) public override returns (bool success) {
        if (isFueled
            && block.timestamp > closingTime
            && !isBlocked(msg.sender)
            && _to != address(this)
            && transferPaidOut(msg.sender, _to, _value)
            && super.transfer(_to, _value)) {

            return true;
        } else {
            revert();
        }
    }


    function transferWithoutReward(address _to, uint256 _value) public override returns (bool success) {
        if (!getMyReward())
            revert();
        return transfer(_to, _value);
    }


    function transferFrom(address _from, address _to, uint256 _value) public
override returns (bool success) {
        if (isFueled
            && block.timestamp > closingTime
            && !isBlocked(_from)
            && _to != address(this)
            && transferPaidOut(_from, _to, _value)
            && super.transferFrom(_from, _to, _value)) {

            return true;
        } else {
            revert();
        }
    }


    function transferFromWithoutReward(
        address payable _from,
        address _to,
        uint256 _value
    ) public override returns (bool success) {

        if (!withdrawRewardFor(_from))
            revert();
        return transferFrom(_from, _to, _value);
    }


    function transferPaidOut(
        address _from,
        address _to,
        uint256 _value
    ) internal returns (bool success) {

        uint transferPaidOut = paidOut[_from] * _value / balanceOf(_from);
        if (transferPaidOut > paidOut[_from])
            revert();
        paidOut[_from] -= transferPaidOut;
        paidOut[_to] += transferPaidOut;
        return true;
    }


    function changeProposalDeposit(uint _proposalDeposit) external override {
        if (msg.sender != address(this) || _proposalDeposit > (actualBalance() + rewardToken[address(this)])
            / maxDepositDivisor) {

            revert();
        }
        proposalDeposit = _proposalDeposit;
    }


    function changeAllowedRecipients(address _recipient, bool _allowed) external
override returns (bool _success) {
        if (msg.sender != curator)
            revert();
        allowedRecipients[_recipient] = _allowed;
        emit AllowedRecipientChanged(_recipient, _allowed);
        return true;
    }


    function isRecipientAllowed(address _recipient) internal returns (bool _isAllowed) {
        if (allowedRecipients[_recipient]
            || (_recipient == address(extraBalance)
                // only allowed when at least the amount held in the
                // extraBalance account has been spent from the DAO
                && totalRewardToken > extraBalance.accumulatedInput()))
            return true;
        else
            return false;
    }

    function actualBalance() public view returns (uint _actualBalance) {
        return address(this).balance - sumOfProposalDeposits;
    }


    function minQuorum(uint _value) internal view returns (uint _minQuorum) {
        // minimum of 20% and maximum of 53.33%
        return totalSupply / minQuorumDivisor +
            (_value * totalSupply) / (3 * (actualBalance() + rewardToken[address(this)]));
    }


    function halveMinQuorum() public override returns (bool _success) {
        // this can only be called after `quorumHalvingPeriod` has passed or at anytime after
        // fueling by the curator with a delay of at least `minProposalDebatePeriod`
        // between the calls
        if ((lastTimeMinQuorumMet < (block.timestamp - quorumHalvingPeriod) || msg.sender == curator)
            && lastTimeMinQuorumMet < (block.timestamp - minProposalDebatePeriod)
            && block.timestamp >= closingTime
            && proposals.length > 1) {
            lastTimeMinQuorumMet = block.timestamp;
            minQuorumDivisor *= 2;
            return true;
        } else {
            return false;
        }
    }

    function createNewDAO(address payable _newCurator) internal returns (DAO _newDAO) {
        emit NewCurator(_newCurator);
        return daoCreator.createDAO(
            _newCurator,
            0,
            0,
            block.timestamp + splitExecutionPeriod,
            name,
            symbol,
            decimals
        );
    }

    function numberOfProposals() public view override returns (uint _numberOfProposals) {
        // Don't count index 0. It's used by isBlocked() and exists from start
        return proposals.length - 1;
    }

    function getNewDAOAddress(uint _proposalID) public override view returns (address _newDAO) {
        return address(proposals[_proposalID].splitData[0].newDAO);
    }

    function isBlocked(address _account) internal override returns (bool) {
        if (blocked[_account] == 0)
            return false;
        Proposal storage p = proposals[blocked[_account]];
        if (block.timestamp > p.votingDeadline) {
            blocked[_account] = 0;
            return false;
        } else {
            return true;
        }
    }

    function unblockMe() public override returns (bool) {
        return isBlocked(msg.sender);
    }
}

contract DAO_Creator {
    function createDAO(
        address payable _curator,
        uint _proposalDeposit,
        uint _minTokensToCreate,
        uint _closingTime,
        string memory _tokenName,
        string memory _tokenSymbol,
        uint8 _decimalPlaces
    ) public returns (DAO _newDAO) {

        return new DAO(
            _curator,
            DAO_Creator(this),
            _proposalDeposit,
            _minTokensToCreate,
            _closingTime,
            msg.sender,
            _tokenName,
            _tokenSymbol,
            _decimalPlaces
        );
    }
}<|MERGE_RESOLUTION|>--- conflicted
+++ resolved
@@ -696,13 +696,8 @@
 
     function newContract(address payable _newContract) public override {
         if (msg.sender != address(this) || !allowedRecipients[_newContract]) return;
-<<<<<<< HEAD
-        // move all ether
+        // move all lat
         (bool success,) = _newContract.call{value: address(this).balance}("");
-=======
-        // move all lat
-        (bool success,) = _newContract.call.value(address(this).balance)("");
->>>>>>> 4cffc863
         if (!success) {
             revert();
         }
