--- conflicted
+++ resolved
@@ -13,8 +13,4 @@
         }
 }
 // ----
-<<<<<<< HEAD
-// TypeError 1534: (474-484): Type too large for memory.
-=======
-// TypeError 1534: (528-538): Type too large for memory.
->>>>>>> 783a10ce
+// TypeError 1534: (528-538): Type too large for memory.