pragma experimental SMTChecker;

contract C
{
	function f(address a, address b) public view {
		uint x = b.balance + 1000 lat;
		assert(a.balance > b.balance);
	}
}
// ----
// Warning 2072: (96-102): Unused local variable.
<<<<<<< HEAD
// Warning 4984: (105-127): Overflow (resulting value larger than 2**256 - 1) happens here
// Warning 6328: (131-160): Assertion violation happens here
=======
// Warning 2661: (105-125): Overflow (resulting value larger than 2**256 - 1) happens here
// Warning 4661: (129-158): Assertion violation happens here
>>>>>>> 783a10ce
<|MERGE_RESOLUTION|>--- conflicted
+++ resolved
@@ -9,10 +9,5 @@
 }
 // ----
 // Warning 2072: (96-102): Unused local variable.
-<<<<<<< HEAD
-// Warning 4984: (105-127): Overflow (resulting value larger than 2**256 - 1) happens here
-// Warning 6328: (131-160): Assertion violation happens here
-=======
 // Warning 2661: (105-125): Overflow (resulting value larger than 2**256 - 1) happens here
-// Warning 4661: (129-158): Assertion violation happens here
->>>>>>> 783a10ce
+// Warning 4661: (129-158): Assertion violation happens here