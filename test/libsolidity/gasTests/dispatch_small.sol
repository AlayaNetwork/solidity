contract Small {
    uint public a;
    uint[] public b;
    function f1(uint x) public returns (uint) { a = x; b[uint8(msg.data[0])] = x; }
    fallback () external payable {}
}
// ----
// creation:
//   codeDepositCost: 84800
//   executionCost: 135
//   totalCost: 84935
// external:
<<<<<<< HEAD
//   fallback: 129
//   a(): 383
//   b(uint256): 802
//   f1(uint256): 40663
=======
//   fallback: 118
//   a(): 983
//   b(uint256): 2002
//   f1(uint256): 41263
>>>>>>> e24cca31
<|MERGE_RESOLUTION|>--- conflicted
+++ resolved
@@ -10,14 +10,7 @@
 //   executionCost: 135
 //   totalCost: 84935
 // external:
-<<<<<<< HEAD
 //   fallback: 129
-//   a(): 383
-//   b(uint256): 802
-//   f1(uint256): 40663
-=======
-//   fallback: 118
 //   a(): 983
 //   b(uint256): 2002
-//   f1(uint256): 41263
->>>>>>> e24cca31
+//   f1(uint256): 41263