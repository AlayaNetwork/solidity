--- conflicted
+++ resolved
@@ -7,10 +7,6 @@
 		assert(a != address("lat1qqqqqqqqqqqqqqqqqqqqqqqqqqqqqqqq542u6a"));
 	}
 }
-<<<<<<< HEAD
-// ----
-=======
 // ----
 // Warning 5084: (98-108): Type conversion is not yet fully supported and might yield false positives.
-// Warning 5084: (125-135): Type conversion is not yet fully supported and might yield false positives.
->>>>>>> 27d51765
+// Warning 5084: (125-135): Type conversion is not yet fully supported and might yield false positives.