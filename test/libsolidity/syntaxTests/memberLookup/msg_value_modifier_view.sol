--- conflicted
+++ resolved
@@ -3,8 +3,4 @@
     function f() costs(1 lat) public view {}
 }
 // ----
-<<<<<<< HEAD
-// TypeError: (101-113): This modifier uses "msg.value" or "callvalue()" and thus the function has to be payable or internal.
-=======
-// TypeError 4006: (101-115): This modifier uses "msg.value" or "callvalue()" and thus the function has to be payable or internal.
->>>>>>> 27d51765
+// TypeError 4006: (101-115): This modifier uses "msg.value" or "callvalue()" and thus the function has to be payable or internal.