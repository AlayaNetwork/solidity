--- conflicted
+++ resolved
@@ -15,11 +15,7 @@
 		return x;
 	}
 }
-<<<<<<< HEAD
-// ----
-=======
 // ----
 // Warning 5084: (219-229): Type conversion is not yet fully supported and might yield false positives.
 // Warning 5084: (134-144): Type conversion is not yet fully supported and might yield false positives.
-// Warning 5084: (219-229): Type conversion is not yet fully supported and might yield false positives.
->>>>>>> 27d51765
+// Warning 5084: (219-229): Type conversion is not yet fully supported and might yield false positives.