pragma experimental SMTChecker;

contract C
{
	function f() public pure {
		if (true) {
			address a = g();
			assert(a == address("lat1qqqqqqqqqqqqqqqqqqqqqqqqqqqqqqqq542u6a"));
		}
	}
	function g() public pure returns (address) {
		address a;
		a = address("lat1qqqqqqqqqqqqqqqqqqqqqqqqqqqqqqqq542u6a");
		return a;
	}
}
<<<<<<< HEAD
// ----
=======
// ----
// Warning 5084: (208-218): Type conversion is not yet fully supported and might yield false positives.
// Warning 5084: (123-133): Type conversion is not yet fully supported and might yield false positives.
// Warning 5084: (208-218): Type conversion is not yet fully supported and might yield false positives.
>>>>>>> 27d51765
<|MERGE_RESOLUTION|>--- conflicted
+++ resolved
@@ -14,11 +14,7 @@
 		return a;
 	}
 }
-<<<<<<< HEAD
-// ----
-=======
 // ----
 // Warning 5084: (208-218): Type conversion is not yet fully supported and might yield false positives.
 // Warning 5084: (123-133): Type conversion is not yet fully supported and might yield false positives.
-// Warning 5084: (208-218): Type conversion is not yet fully supported and might yield false positives.
->>>>>>> 27d51765
+// Warning 5084: (208-218): Type conversion is not yet fully supported and might yield false positives.