contract c {
    constructor() public {
        a = 115792089237316195423570985008687907853269984665640564039458 lat;
    }
    uint256 a;
}
// ----
<<<<<<< HEAD
// TypeError: (52-116): Type int_const 1157...(70 digits omitted)...0000 is not implicitly convertible to expected type uint256.
=======
// TypeError 7407: (52-118): Type int_const 1157...(70 digits omitted)...0000 is not implicitly convertible to expected type uint256.
>>>>>>> 27d51765
<|MERGE_RESOLUTION|>--- conflicted
+++ resolved
@@ -5,8 +5,4 @@
     uint256 a;
 }
 // ----
-<<<<<<< HEAD
-// TypeError: (52-116): Type int_const 1157...(70 digits omitted)...0000 is not implicitly convertible to expected type uint256.
-=======
-// TypeError 7407: (52-118): Type int_const 1157...(70 digits omitted)...0000 is not implicitly convertible to expected type uint256.
->>>>>>> 27d51765
+// TypeError 7407: (52-118): Type int_const 1157...(70 digits omitted)...0000 is not implicitly convertible to expected type uint256.