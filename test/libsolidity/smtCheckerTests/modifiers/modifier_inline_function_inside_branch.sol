pragma experimental SMTChecker;

contract C
{
	address owner;
	modifier m {
		if (true)
			owner = g();
		_;
	}
	function f() m public {
	}
	function g() public pure returns (address) {
		address a;
		a = address("lat1qqqqqqqqqqqqqqqqqqqqqqqqqqqqqqqq542u6a");
		return a;
	}
}
<<<<<<< HEAD
// ----
=======
// ----
// Warning 5084: (205-215): Type conversion is not yet fully supported and might yield false positives.
// Warning 5084: (205-215): Type conversion is not yet fully supported and might yield false positives.
>>>>>>> 27d51765
<|MERGE_RESOLUTION|>--- conflicted
+++ resolved
@@ -16,10 +16,6 @@
 		return a;
 	}
 }
-<<<<<<< HEAD
-// ----
-=======
 // ----
 // Warning 5084: (205-215): Type conversion is not yet fully supported and might yield false positives.
-// Warning 5084: (205-215): Type conversion is not yet fully supported and might yield false positives.
->>>>>>> 27d51765
+// Warning 5084: (205-215): Type conversion is not yet fully supported and might yield false positives.