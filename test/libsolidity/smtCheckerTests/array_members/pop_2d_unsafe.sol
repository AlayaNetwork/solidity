--- conflicted
+++ resolved
@@ -9,8 +9,4 @@
 	}
 }
 // ----
-<<<<<<< HEAD
-// Warning 2529: (111-121): Empty array "pop" detected here
-=======
-// Warning 1147: (111-121): Empty array "pop" might happen here.
->>>>>>> 783a10ce
+// Warning 1147: (111-121): Empty array "pop" might happen here.