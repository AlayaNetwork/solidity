/*
	This file is part of cpp-ethereum.

	cpp-ethereum is free software: you can redistribute it and/or modify
	it under the terms of the GNU General Public License as published by
	the Free Software Foundation, either version 3 of the License, or
	(at your option) any later version.

	cpp-ethereum is distributed in the hope that it will be useful,
	but WITHOUT ANY WARRANTY; without even the implied warranty of
	MERCHANTABILITY or FITNESS FOR A PARTICULAR PURPOSE.  See the
	GNU General Public License for more details.

	You should have received a copy of the GNU General Public License
	along with cpp-ethereum.  If not, see <http://www.gnu.org/licenses/>.
*/
/**
 * @author Christian <c@ethdev.com>
 * @date 2014
 * Solidity commandline compiler.
 */

#include <string>
#include <iostream>

#include <libdevcore/Common.h>
#include <libdevcore/CommonData.h>
#include <libdevcore/CommonIO.h>
#include <libevmcore/Instruction.h>
#include <libsolidity/Scanner.h>
#include <libsolidity/Parser.h>
#include <libsolidity/ASTPrinter.h>
#include <libsolidity/NameAndTypeResolver.h>
#include <libsolidity/Exceptions.h>
#include <libsolidity/CompilerStack.h>
#include <libsolidity/SourceReferenceFormatter.h>

using namespace std;
using namespace dev;
using namespace solidity;

void help()
{
	cout << "Usage solc [OPTIONS] <file>" << endl
		 << "Options:" << endl
		 << "    -o,--optimize Optimize the bytecode for size." << endl
		 << "    -h,--help     Show this help message and exit." << endl
		 << "    -V,--version  Show the version and exit." << endl;
	exit(0);
}

void version()
{
	cout << "solc, the solidity complier commandline interface " << dev::Version << endl
		 << "  by Christian <c@ethdev.com>, (c) 2014." << endl
		 << "Build: " << DEV_QUOTED(ETH_BUILD_PLATFORM) << "/" << DEV_QUOTED(ETH_BUILD_TYPE) << endl;
	exit(0);
}

int main(int argc, char** argv)
{
	vector<string> infiles;
	bool optimize = false;
	for (int i = 1; i < argc; ++i)
	{
		string arg = argv[i];
		if (arg == "-o" || arg == "--optimize")
			optimize = true;
		else if (arg == "-h" || arg == "--help")
			help();
		else if (arg == "-V" || arg == "--version")
			version();
		else
			infiles.push_back(argv[i]);
	}
	map<string, string> sourceCodes;
	if (infiles.empty())
	{
		string s;
		while (!cin.eof())
		{
			getline(cin, s);
			sourceCodes["<stdin>"].append(s);
		}
	}
	else
		for (string const& infile: infiles)
			sourceCodes[infile] = asString(dev::contents(infile));

	CompilerStack compiler;
	try
	{
		for (auto const& sourceCode: sourceCodes)
			compiler.addSource(sourceCode.first, sourceCode.second);
		compiler.compile(optimize);
	}
	catch (ParserError const& exception)
	{
		SourceReferenceFormatter::printExceptionInformation(cerr, exception, "Parser error", compiler);
		return -1;
	}
	catch (DeclarationError const& exception)
	{
		SourceReferenceFormatter::printExceptionInformation(cerr, exception, "Declaration error", compiler);
		return -1;
	}
	catch (TypeError const& exception)
	{
		SourceReferenceFormatter::printExceptionInformation(cerr, exception, "Type error", compiler);
		return -1;
	}
	catch (CompilerError const& exception)
	{
		SourceReferenceFormatter::printExceptionInformation(cerr, exception, "Compiler error", compiler);
		return -1;
	}
	catch (InternalCompilerError const& exception)
	{
		SourceReferenceFormatter::printExceptionInformation(cerr, exception, "Internal compiler error", compiler);
		return -1;
	}
	catch (Exception const& exception)
	{
		cerr << "Exception during compilation: " << boost::diagnostic_information(exception) << endl;
		return -1;
	}
	catch (...)
	{
		cerr << "Unknown exception during compilation." << endl;
		return -1;
	}

<<<<<<< HEAD
	cout << "Syntax trees:" << endl << endl;
	for (auto const& sourceCode: sourceCodes)
	{
		cout << endl << "======= " << sourceCode.first << " =======" << endl;
		ASTPrinter printer(compiler.getAST(sourceCode.first), sourceCode.second);
		printer.print(cout);
	}
	vector<string> contracts = compiler.getContractNames();
	cout << endl << "Contracts:" << endl;
	for (string const& contract: contracts)
	{
		cout << endl << "======= " << contract << " =======" << endl
			 << "EVM assembly:" << endl;
		compiler.streamAssembly(cout, contract);
		cout << "Opcodes:" << endl
			 << eth::disassemble(compiler.getBytecode(contract)) << endl
			 << "Binary: " << toHex(compiler.getBytecode(contract)) << endl
			 << "Interface specification: " << compiler.getJsonDocumentation(contract, ABI_INTERFACE) << endl
			 << "Natspec user documentation: " << compiler.getJsonDocumentation(contract, NATSPEC_USER) << endl
			 << "Natspec developer documentation: " << compiler.getJsonDocumentation(contract, NATSPEC_DEV) << endl;
	}
=======
	cout << "Syntax tree for the contract:" << endl;
	ASTPrinter printer(compiler.getAST(), sourceCode);
	printer.print(cout);
	cout << "EVM assembly:" << endl;
	compiler.streamAssembly(cout);
	cout << "Opcodes:" << endl;
	cout << eth::disassemble(compiler.getBytecode()) << endl;
	cout << "Binary: " << toHex(compiler.getBytecode()) << endl;
	cout << "Interface specification: " << compiler.getJsonDocumentation(DocumentationType::ABI_INTERFACE) << endl;
	cout << "Natspec user documentation: " << compiler.getJsonDocumentation(DocumentationType::NATSPEC_USER) << endl;
	cout << "Natspec developer documentation: " << compiler.getJsonDocumentation(DocumentationType::NATSPEC_DEV) << endl;
>>>>>>> 122b4257

	return 0;
}<|MERGE_RESOLUTION|>--- conflicted
+++ resolved
@@ -130,7 +130,6 @@
 		return -1;
 	}
 
-<<<<<<< HEAD
 	cout << "Syntax trees:" << endl << endl;
 	for (auto const& sourceCode: sourceCodes)
 	{
@@ -148,23 +147,10 @@
 		cout << "Opcodes:" << endl
 			 << eth::disassemble(compiler.getBytecode(contract)) << endl
 			 << "Binary: " << toHex(compiler.getBytecode(contract)) << endl
-			 << "Interface specification: " << compiler.getJsonDocumentation(contract, ABI_INTERFACE) << endl
-			 << "Natspec user documentation: " << compiler.getJsonDocumentation(contract, NATSPEC_USER) << endl
-			 << "Natspec developer documentation: " << compiler.getJsonDocumentation(contract, NATSPEC_DEV) << endl;
+			 << "Interface specification: " << compiler.getJsonDocumentation(contract, DocumentationType::ABI_INTERFACE) << endl
+			 << "Natspec user documentation: " << compiler.getJsonDocumentation(contract, DocumentationType::NATSPEC_USER) << endl
+			 << "Natspec developer documentation: " << compiler.getJsonDocumentation(contract, DocumentationType::NATSPEC_DEV) << endl;
 	}
-=======
-	cout << "Syntax tree for the contract:" << endl;
-	ASTPrinter printer(compiler.getAST(), sourceCode);
-	printer.print(cout);
-	cout << "EVM assembly:" << endl;
-	compiler.streamAssembly(cout);
-	cout << "Opcodes:" << endl;
-	cout << eth::disassemble(compiler.getBytecode()) << endl;
-	cout << "Binary: " << toHex(compiler.getBytecode()) << endl;
-	cout << "Interface specification: " << compiler.getJsonDocumentation(DocumentationType::ABI_INTERFACE) << endl;
-	cout << "Natspec user documentation: " << compiler.getJsonDocumentation(DocumentationType::NATSPEC_USER) << endl;
-	cout << "Natspec developer documentation: " << compiler.getJsonDocumentation(DocumentationType::NATSPEC_DEV) << endl;
->>>>>>> 122b4257
 
 	return 0;
 }