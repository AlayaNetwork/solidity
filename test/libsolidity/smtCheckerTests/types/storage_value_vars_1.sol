--- conflicted
+++ resolved
@@ -19,8 +19,4 @@
     }
 }
 // ----
-<<<<<<< HEAD
-// Warning: (366-427): Assertion violation happens here
-=======
-// Warning 4661: (362-421): Assertion violation happens here
->>>>>>> 27d51765
+// Warning 4661: (362-421): Assertion violation happens here