--- conflicted
+++ resolved
@@ -775,19 +775,11 @@
         return false;
     }
 
-<<<<<<< HEAD
 	return true;
-=======
+}
+
 bool Literal::passesAddressChecksum() const
 {
-	solAssert(isHexNumber(), "Expected hex number");
-	return util::passesAddressChecksum(valueWithoutUnderscores(), true);
->>>>>>> 27d51765
-}
-
-bool Literal::passesAddressChecksum() const
-{
-<<<<<<< HEAD
 	return dev::passesAddressChecksum(valueWithoutUnderscores());
 }
 
@@ -813,14 +805,6 @@
         return false;
     }
     return true;
-=======
-	solAssert(isHexNumber(), "Expected hex number");
-	/// Pad literal to be a proper hex address.
-	string address = valueWithoutUnderscores().substr(2);
-	if (address.length() > 40)
-		return string();
-	address.insert(address.begin(), 40 - address.size(), '0');
-	return util::getChecksummedAddress(address);
 }
 
 TryCatchClause const* TryStatement::successClause() const
@@ -843,5 +827,4 @@
 		if (m_clauses[i]->errorName().empty())
 			return m_clauses[i].get();
 	return nullptr;
->>>>>>> 27d51765
 }