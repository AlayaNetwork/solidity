/*
	This file is part of solidity.

	solidity is free software: you can redistribute it and/or modify
	it under the terms of the GNU General Public License as published by
	the Free Software Foundation, either version 3 of the License, or
	(at your option) any later version.

	solidity is distributed in the hope that it will be useful,
	but WITHOUT ANY WARRANTY; without even the implied warranty of
	MERCHANTABILITY or FITNESS FOR A PARTICULAR PURPOSE.  See the
	GNU General Public License for more details.

	You should have received a copy of the GNU General Public License
	along with solidity.  If not, see <http://www.gnu.org/licenses/>.
*/
// SPDX-License-Identifier: GPL-3.0
/**
 * @author julius <djudju@protonmail.com>
 * @date 2019
 *Component that imports an AST from json format to the internal format
 */

#include <libsolidity/ast/ASTJsonImporter.h>
#include <libsolidity/ast/AsmJsonImporter.h>
#include <liblangutil/Scanner.h>
#include <libyul/Dialect.h>
#include <boost/algorithm/string/split.hpp>
#include <boost/algorithm/string.hpp>
#include <liblangutil/Token.h>
#include <libyul/AsmParser.h>
#include <libyul/backends/evm/EVMDialect.h>
#include <liblangutil/SourceLocation.h>
#include <liblangutil/Exceptions.h>
#include <liblangutil/ErrorReporter.h>


using namespace std;

namespace solidity::frontend
{

using SourceLocation = langutil::SourceLocation;

template<class T>
ASTPointer<T> ASTJsonImporter::nullOrCast(Json::Value const& _json)
{
	if (_json.isNull())
		return nullptr;
	else
		return dynamic_pointer_cast<T>(convertJsonToASTNode(_json));
}


// ============ public ===========================

map<string, ASTPointer<SourceUnit>> ASTJsonImporter::jsonToSourceUnit(map<string, Json::Value> const& _sourceList)
{
	m_sourceList = _sourceList;
	for (auto const& src: _sourceList)
		m_sourceLocations.emplace_back(make_shared<string const>(src.first));
	for (auto const& srcPair: m_sourceList)
	{
		astAssert(!srcPair.second.isNull(), "");
		astAssert(member(srcPair.second,"nodeType") == "SourceUnit", "The 'nodeType' of the highest node must be 'SourceUnit'.");
		m_currentSourceName = srcPair.first;
		m_sourceUnits[srcPair.first] = createSourceUnit(srcPair.second, srcPair.first);
	}
	return m_sourceUnits;
}

// ============ private ===========================

// =========== general creation functions ==============
template <typename T, typename... Args>
ASTPointer<T> ASTJsonImporter::createASTNode(Json::Value const& _node, Args&&... _args)
{
	astAssert(member(_node, "id").isInt64(), "'id'-field must be 64bit integer.");

	int64_t id = _node["id"].asInt64();

	astAssert(m_usedIDs.insert(id).second, "Found duplicate node ID!");

	auto n = make_shared<T>(
		id,
		createSourceLocation(_node),
		forward<Args>(_args)...
	);
	return n;
}

SourceLocation const ASTJsonImporter::createSourceLocation(Json::Value const& _node)
{
	astAssert(member(_node, "src").isString(), "'src' must be a string");

	return solidity::langutil::parseSourceLocation(_node["src"].asString(), m_currentSourceName, m_sourceLocations.size());
}

template<class T>
ASTPointer<T> ASTJsonImporter::convertJsonToASTNode(Json::Value const& _node)
{
	ASTPointer<T> ret = dynamic_pointer_cast<T>(convertJsonToASTNode(_node));
	astAssert(ret, "cast of converted json-node must not be nullptr");
	return ret;
}


ASTPointer<ASTNode> ASTJsonImporter::convertJsonToASTNode(Json::Value const& _json)
{
	astAssert(_json["nodeType"].isString() && _json.isMember("id"), "JSON-Node needs to have 'nodeType' and 'id' fields.");
	string nodeType = _json["nodeType"].asString();
	if (nodeType == "PragmaDirective")
		return createPragmaDirective(_json);
	if (nodeType == "ImportDirective")
		return createImportDirective(_json);
	if (nodeType == "ContractDefinition")
		return createContractDefinition(_json);
	if (nodeType == "InheritanceSpecifier")
		return createInheritanceSpecifier(_json);
	if (nodeType == "UsingForDirective")
		return createUsingForDirective(_json);
	if (nodeType == "StructDefinition")
		return createStructDefinition(_json);
	if (nodeType == "EnumDefinition")
		return createEnumDefinition(_json);
	if (nodeType == "EnumValue")
		return createEnumValue(_json);
	if (nodeType == "ParameterList")
		return createParameterList(_json);
	if (nodeType == "OverrideSpecifier")
		return createOverrideSpecifier(_json);
	if (nodeType == "FunctionDefinition")
		return createFunctionDefinition(_json);
	if (nodeType == "VariableDeclaration")
		return createVariableDeclaration(_json);
	if (nodeType == "ModifierDefinition")
		return createModifierDefinition(_json);
	if (nodeType == "ModifierInvocation")
		return createModifierInvocation(_json);
	if (nodeType == "EventDefinition")
		return createEventDefinition(_json);
	if (nodeType == "ElementaryTypeName")
		return createElementaryTypeName(_json);
	if (nodeType == "UserDefinedTypeName")
		return createUserDefinedTypeName(_json);
	if (nodeType == "FunctionTypeName")
		return createFunctionTypeName(_json);
	if (nodeType == "Mapping")
		return createMapping(_json);
	if (nodeType == "ArrayTypeName")
		return createArrayTypeName(_json);
	if (nodeType == "InlineAssembly")
		return createInlineAssembly(_json);
	if (nodeType == "Block")
		return createBlock(_json);
	if (nodeType == "PlaceholderStatement")
		return createPlaceholderStatement(_json);
	if (nodeType == "IfStatement")
		return createIfStatement(_json);
	if (nodeType == "TryCatchClause")
		return createTryCatchClause(_json);
	if (nodeType == "TryStatement")
		return createTryStatement(_json);
	if (nodeType == "WhileStatement")
		return createWhileStatement(_json, false);
	if (nodeType == "DoWhileStatement")
		return createWhileStatement(_json, true);
	if (nodeType == "ForStatement")
		return createForStatement(_json);
	if (nodeType == "Continue")
		return createContinue(_json);
	if (nodeType == "Break")
		return createBreak(_json);
	if (nodeType == "Return")
		return createReturn(_json);
	if (nodeType == "EmitStatement")
		return createEmitStatement(_json);
	if (nodeType == "Throw")
		return createThrow(_json);
	if (nodeType == "VariableDeclarationStatement")
		return createVariableDeclarationStatement(_json);
	if (nodeType == "ExpressionStatement")
		return createExpressionStatement(_json);
	if (nodeType == "Conditional")
		return createConditional(_json);
	if (nodeType == "Assignment")
		return createAssignment(_json);
	if (nodeType == "TupleExpression")
		return createTupleExpression(_json);
	if (nodeType == "UnaryOperation")
		return createUnaryOperation(_json);
	if (nodeType == "BinaryOperation")
		return createBinaryOperation(_json);
	if (nodeType == "FunctionCall")
		return createFunctionCall(_json);
	if (nodeType == "FunctionCallOptions")
		return createFunctionCallOptions(_json);
	if (nodeType == "NewExpression")
		return createNewExpression(_json);
	if (nodeType == "MemberAccess")
		return createMemberAccess(_json);
	if (nodeType == "IndexAccess")
		return createIndexAccess(_json);
	if (nodeType == "IndexRangeAccess")
		return createIndexRangeAccess(_json);
	if (nodeType == "Identifier")
		return createIdentifier(_json);
	if (nodeType == "ElementaryTypeNameExpression")
		return createElementaryTypeNameExpression(_json);
	if (nodeType == "Literal")
		return createLiteral(_json);
	if (nodeType == "StructuredDocumentation")
		return createDocumentation(_json);
	else
		astAssert(false, "Unknown type of ASTNode: " + nodeType);
}

// ============ functions to instantiate the AST-Nodes from Json-Nodes ==============

ASTPointer<SourceUnit> ASTJsonImporter::createSourceUnit(Json::Value const& _node, string const& _srcName)
{
	optional<string> license;
	if (_node.isMember("license") && !_node["license"].isNull())
		license = _node["license"].asString();

	vector<ASTPointer<ASTNode>> nodes;
	for (auto& child: member(_node, "nodes"))
		nodes.emplace_back(convertJsonToASTNode(child));

	ASTPointer<SourceUnit> tmp = createASTNode<SourceUnit>(_node, license, nodes);
	tmp->annotation().path = _srcName;
	return tmp;
}

ASTPointer<PragmaDirective> ASTJsonImporter::createPragmaDirective(Json::Value const& _node)
{
	vector<Token> tokens;
	vector<ASTString> literals;
	for (auto const& lit: member(_node, "literals"))
	{
		string l = lit.asString();
		literals.push_back(l);
		tokens.push_back(scanSingleToken(l));
	}
	return createASTNode<PragmaDirective>(_node, tokens, literals);
}

ASTPointer<ImportDirective> ASTJsonImporter::createImportDirective(Json::Value const& _node)
{
	ASTPointer<ASTString> unitAlias = memberAsASTString(_node, "unitAlias");
	ASTPointer<ASTString> path = memberAsASTString(_node, "file");
	ImportDirective::SymbolAliasList symbolAliases;

	for (auto& tuple: member(_node, "symbolAliases"))
	{
		astAssert(tuple["local"].isNull() || tuple["local"].isString(), "expected 'local' to be a string or null!");

		symbolAliases.push_back({
			createIdentifier(tuple["foreign"]),
			tuple["local"].isNull() ? nullptr : make_shared<ASTString>(tuple["local"].asString()),
			createSourceLocation(tuple["foreign"])}
		);
	}
	ASTPointer<ImportDirective> tmp = createASTNode<ImportDirective>(
		_node,
		path,
		unitAlias,
		move(symbolAliases)
	);

	astAssert(_node["absolutePath"].isString(), "Expected 'absolutePath' to be a string!");

	tmp->annotation().absolutePath = _node["absolutePath"].asString();
	return tmp;
}

ASTPointer<ContractDefinition> ASTJsonImporter::createContractDefinition(Json::Value const& _node)
{
	astAssert(_node["name"].isString(), "Expected 'name' to be a string!");

	std::vector<ASTPointer<InheritanceSpecifier>> baseContracts;

	for (auto& base: _node["baseContracts"])
		baseContracts.push_back(createInheritanceSpecifier(base));

	std::vector<ASTPointer<ASTNode>> subNodes;

	for (auto& subnode: _node["nodes"])
		subNodes.push_back(convertJsonToASTNode(subnode));

	return createASTNode<ContractDefinition>(
		_node,
		make_shared<ASTString>(_node["name"].asString()),
		_node["documentation"].isNull() ? nullptr : createDocumentation(member(_node, "documentation")),
		baseContracts,
		subNodes,
		contractKind(_node),
		memberAsBool(_node, "abstract")
	);
}

ASTPointer<InheritanceSpecifier> ASTJsonImporter::createInheritanceSpecifier(Json::Value const& _node)
{
	std::vector<ASTPointer<Expression>> arguments;
	for (auto& arg: member(_node, "arguments"))
		arguments.push_back(convertJsonToASTNode<Expression>(arg));
	return createASTNode<InheritanceSpecifier>(
		_node,
		createUserDefinedTypeName(member(_node, "baseName")),
		member(_node, "arguments").isNull() ? nullptr : make_unique<std::vector<ASTPointer<Expression>>>(arguments)
	);
}

ASTPointer<UsingForDirective> ASTJsonImporter::createUsingForDirective(Json::Value const& _node)
{
	return createASTNode<UsingForDirective>(
		_node,
		createUserDefinedTypeName(member(_node, "libraryName")),
		_node["typeName"].isNull() ? nullptr  : convertJsonToASTNode<TypeName>(_node["typeName"])
	);
}

ASTPointer<ASTNode> ASTJsonImporter::createStructDefinition(Json::Value const& _node)
{
	std::vector<ASTPointer<VariableDeclaration>> members;
	for (auto& member: _node["members"])
		members.push_back(createVariableDeclaration(member));
	return createASTNode<StructDefinition>(
		_node,
		memberAsASTString(_node, "name"),
		members
	);
}

ASTPointer<EnumDefinition> ASTJsonImporter::createEnumDefinition(Json::Value const& _node)
{
	std::vector<ASTPointer<EnumValue>> members;
	for (auto& member: _node["members"])
		members.push_back(createEnumValue(member));
	return createASTNode<EnumDefinition>(
		_node,
		memberAsASTString(_node, "name"),
		members
	);
}

ASTPointer<EnumValue> ASTJsonImporter::createEnumValue(Json::Value const& _node)
{
	return createASTNode<EnumValue>(
		_node,
		memberAsASTString(_node, "name")
	);
}

ASTPointer<ParameterList> ASTJsonImporter::createParameterList(Json::Value const&  _node)
{
	std::vector<ASTPointer<VariableDeclaration>> parameters;
	for (auto& param: _node["parameters"])
		parameters.push_back(createVariableDeclaration(param));
	return createASTNode<ParameterList>(
		_node,
		parameters
	);
}

ASTPointer<OverrideSpecifier> ASTJsonImporter::createOverrideSpecifier(Json::Value const&  _node)
{
	std::vector<ASTPointer<UserDefinedTypeName>> overrides;

	for (auto& param: _node["overrides"])
		overrides.push_back(createUserDefinedTypeName(param));

	return createASTNode<OverrideSpecifier>(
		_node,
		overrides
	);
}

ASTPointer<FunctionDefinition> ASTJsonImporter::createFunctionDefinition(Json::Value const&  _node)
{
	astAssert(_node["kind"].isString(), "Expected 'kind' to be a string!");

	Token kind;
	bool freeFunction = false;
	string kindStr = member(_node, "kind").asString();

	if (kindStr == "constructor")
		kind = Token::Constructor;
	else if (kindStr == "function")
		kind = Token::Function;
	else if (kindStr == "fallback")
		kind = Token::Fallback;
	else if (kindStr == "receive")
		kind = Token::Receive;
	else if (kindStr == "freeFunction")
	{
		kind = Token::Function;
		freeFunction = true;
	}
	else
		astAssert(false, "Expected 'kind' to be one of [constructor, function, fallback, receive]");

	std::vector<ASTPointer<ModifierInvocation>> modifiers;
	for (auto& mod: member(_node, "modifiers"))
		modifiers.push_back(createModifierInvocation(mod));

	Visibility vis = Visibility::Default;
	if (!freeFunction)
		vis = visibility(_node);
	return createASTNode<FunctionDefinition>(
		_node,
		memberAsASTString(_node, "name"),
		vis,
		stateMutability(_node),
		freeFunction,
		kind,
		memberAsBool(_node, "virtual"),
		_node["overrides"].isNull() ? nullptr : createOverrideSpecifier(member(_node, "overrides")),
		_node["documentation"].isNull() ? nullptr : createDocumentation(member(_node, "documentation")),
		createParameterList(member(_node, "parameters")),
		modifiers,
		createParameterList(member(_node, "returnParameters")),
		memberAsBool(_node, "implemented") ? createBlock(member(_node, "body")) : nullptr
	);
}

ASTPointer<VariableDeclaration> ASTJsonImporter::createVariableDeclaration(Json::Value const& _node)
{
	astAssert(_node["name"].isString(), "Expected 'name' to be a string!");

	VariableDeclaration::Mutability mutability{};
	astAssert(member(_node, "mutability").isString(), "'mutability' expected to be string.");
	string const mutabilityStr = member(_node, "mutability").asString();
	if (mutabilityStr == "constant")
	{
		mutability = VariableDeclaration::Mutability::Constant;
		astAssert(memberAsBool(_node, "constant"), "");
	}
	else
	{
		astAssert(!memberAsBool(_node, "constant"), "");
		if (mutabilityStr == "mutable")
			mutability = VariableDeclaration::Mutability::Mutable;
		else if (mutabilityStr == "immutable")
			mutability = VariableDeclaration::Mutability::Immutable;
		else
			astAssert(false, "");
	}

	return createASTNode<VariableDeclaration>(
		_node,
		nullOrCast<TypeName>(member(_node, "typeName")),
		make_shared<ASTString>(member(_node, "name").asString()),
		nullOrCast<Expression>(member(_node, "value")),
		visibility(_node),
		_node["documentation"].isNull() ? nullptr : createDocumentation(member(_node, "documentation")),
		memberAsBool(_node, "stateVariable"),
		_node.isMember("indexed") ? memberAsBool(_node, "indexed") : false,
		mutability,
		_node["overrides"].isNull() ? nullptr : createOverrideSpecifier(member(_node, "overrides")),
		location(_node)
	);
}

ASTPointer<ModifierDefinition> ASTJsonImporter::createModifierDefinition(Json::Value const&  _node)
{
	return createASTNode<ModifierDefinition>(
		_node,
		memberAsASTString(_node, "name"),
		_node["documentation"].isNull() ? nullptr : createDocumentation(member(_node, "documentation")),
		createParameterList(member(_node, "parameters")),
		memberAsBool(_node, "virtual"),
		_node["overrides"].isNull() ? nullptr : createOverrideSpecifier(member(_node, "overrides")),
		_node["body"].isNull() ? nullptr: createBlock(member(_node, "body"))
	);
}

ASTPointer<ModifierInvocation> ASTJsonImporter::createModifierInvocation(Json::Value const&  _node)
{
	std::vector<ASTPointer<Expression>> arguments;
	for (auto& arg: member(_node, "arguments"))
		arguments.push_back(convertJsonToASTNode<Expression>(arg));
	return createASTNode<ModifierInvocation>(
		_node,
		createIdentifier(member(_node, "modifierName")),
		member(_node, "arguments").isNull() ? nullptr : make_unique<std::vector<ASTPointer<Expression>>>(arguments)
	);
}

ASTPointer<EventDefinition> ASTJsonImporter::createEventDefinition(Json::Value const&  _node)
{
	return createASTNode<EventDefinition>(
		_node,
		memberAsASTString(_node, "name"),
		_node["documentation"].isNull() ? nullptr : createDocumentation(member(_node, "documentation")),
		createParameterList(member(_node, "parameters")),
		memberAsBool(_node, "anonymous")
	);
}

ASTPointer<ElementaryTypeName> ASTJsonImporter::createElementaryTypeName(Json::Value const& _node)
{
	unsigned short firstNum;
	unsigned short secondNum;

	astAssert(_node["name"].isString(), "Expected 'name' to be a string!");

	string name = member(_node, "name").asString();
	Token token;
	tie(token, firstNum, secondNum) = TokenTraits::fromIdentifierOrKeyword(name);
	ElementaryTypeNameToken elem(token, firstNum,  secondNum);

	std::optional<StateMutability> mutability = {};
	if (_node.isMember("stateMutability"))
		mutability = stateMutability(_node);

	return createASTNode<ElementaryTypeName>(_node, elem, mutability);
}

ASTPointer<UserDefinedTypeName> ASTJsonImporter::createUserDefinedTypeName(Json::Value const& _node)
{
	astAssert(_node["name"].isString(), "Expected 'name' to be a string!");

	vector<ASTString> namePath;
	vector<string> strs;
	string nameString = member(_node, "name").asString();
	boost::algorithm::split(strs, nameString, boost::is_any_of("."));
	for (string s: strs)
		namePath.emplace_back(s);
	return createASTNode<UserDefinedTypeName>(
		_node,
		namePath
	);
}

ASTPointer<FunctionTypeName> ASTJsonImporter::createFunctionTypeName(Json::Value const&  _node)
{
	return createASTNode<FunctionTypeName>(
		_node,
		createParameterList(member(_node, "parameterTypes")),
		createParameterList(member(_node, "returnParameterTypes")),
		visibility(_node),
		stateMutability(_node)
	);
}

ASTPointer<Mapping> ASTJsonImporter::createMapping(Json::Value const&  _node)
{
	return createASTNode<Mapping>(
		_node,
		convertJsonToASTNode<TypeName>(member(_node, "keyType")),
		convertJsonToASTNode<TypeName>(member(_node, "valueType"))
	);
}

ASTPointer<ArrayTypeName> ASTJsonImporter::createArrayTypeName(Json::Value const&  _node)
{
	return createASTNode<ArrayTypeName>(
		_node,
		convertJsonToASTNode<TypeName>(member(_node, "baseType")),
		nullOrCast<Expression>(member(_node, "length"))
	);
}

ASTPointer<InlineAssembly> ASTJsonImporter::createInlineAssembly(Json::Value const& _node)
{
	astAssert(_node["evmVersion"].isString(), "Expected evmVersion to be a string!");
	auto evmVersion = langutil::EVMVersion::fromString(_node["evmVersion"].asString());
	astAssert(evmVersion.has_value(), "Invalid EVM version!");
	astAssert(m_evmVersion == evmVersion, "Imported tree evm version differs from configured evm version!");

	yul::Dialect const& dialect = yul::EVMDialect::strictAssemblyForEVM(evmVersion.value());
	shared_ptr<yul::Block> operations = make_shared<yul::Block>(AsmJsonImporter(m_currentSourceName).createBlock(member(_node, "AST")));
	return createASTNode<InlineAssembly>(
		_node,
		nullOrASTString(_node, "documentation"),
		dialect,
		operations
	);
}

ASTPointer<Block> ASTJsonImporter::createBlock(Json::Value const& _node)
{
	std::vector<ASTPointer<Statement>> statements;
	for (auto& stat: member(_node, "statements"))
		statements.push_back(convertJsonToASTNode<Statement>(stat));
	return createASTNode<Block>(
		_node,
		nullOrASTString(_node, "documentation"),
		statements
	);
}

ASTPointer<PlaceholderStatement> ASTJsonImporter::createPlaceholderStatement(Json::Value const&  _node)
{
	return createASTNode<PlaceholderStatement>(
		_node,
		nullOrASTString(_node, "documentation")
	);
}

ASTPointer<IfStatement> ASTJsonImporter::createIfStatement(Json::Value const&  _node)
{
	return createASTNode<IfStatement>(
		_node,
		nullOrASTString(_node, "documentation"),
		convertJsonToASTNode<Expression>(member(_node, "condition")),
		convertJsonToASTNode<Statement>(member(_node, "trueBody")),
		nullOrCast<Statement>(member(_node, "falseBody"))
	);
}

ASTPointer<TryCatchClause> ASTJsonImporter::createTryCatchClause(Json::Value const&  _node)
{
	return createASTNode<TryCatchClause>(
		_node,
		memberAsASTString(_node, "errorName"),
		nullOrCast<ParameterList>(member(_node, "parameters")),
		convertJsonToASTNode<Block>(member(_node, "block"))
	);
}

ASTPointer<TryStatement> ASTJsonImporter::createTryStatement(Json::Value const&  _node)
{
	vector<ASTPointer<TryCatchClause>> clauses;

	for (auto& param: _node["clauses"])
		clauses.emplace_back(createTryCatchClause(param));

	return createASTNode<TryStatement>(
		_node,
		nullOrASTString(_node, "documentation"),
		convertJsonToASTNode<Expression>(member(_node, "externalCall")),
		clauses
	);
}

ASTPointer<WhileStatement> ASTJsonImporter::createWhileStatement(Json::Value const&  _node, bool _isDoWhile=false)
{
	return createASTNode<WhileStatement>(
		_node,
		nullOrASTString(_node, "documentation"),
		convertJsonToASTNode<Expression>(member(_node, "condition")),
		convertJsonToASTNode<Statement>(member(_node, "body")),
		_isDoWhile
	);
}

ASTPointer<ForStatement> ASTJsonImporter::createForStatement(Json::Value const&  _node)
{
	return createASTNode<ForStatement>(
		_node,
		nullOrASTString(_node, "documentation"),
		nullOrCast<Statement>(member(_node, "initializationExpression")),
		nullOrCast<Expression>(member(_node, "condition")),
		nullOrCast<ExpressionStatement>(member(_node, "loopExpression")),
		convertJsonToASTNode<Statement>(member(_node, "body"))
	);
}

ASTPointer<Continue> ASTJsonImporter::createContinue(Json::Value const&  _node)
{
	return createASTNode<Continue>(
		_node,
		nullOrASTString(_node, "documentation")
	);
}

ASTPointer<Break> ASTJsonImporter::createBreak(Json::Value const&  _node)
{
	return createASTNode<Break>(
		_node,
		nullOrASTString(_node, "documentation")
	);
}

ASTPointer<Return> ASTJsonImporter::createReturn(Json::Value const&  _node)
{
	return createASTNode<Return>(
		_node,
		nullOrASTString(_node, "documentation"),
		nullOrCast<Expression>(member(_node, "expression"))
	);
}

ASTPointer<Throw> ASTJsonImporter::createThrow(Json::Value const&  _node)
{
	return createASTNode<Throw>(
		_node,
		nullOrASTString(_node, "documentation")
	);
}

ASTPointer<EmitStatement> ASTJsonImporter::createEmitStatement(Json::Value const&  _node)
{
	return createASTNode<EmitStatement>(
		_node,
		nullOrASTString(_node, "documentation"),
		createFunctionCall(member(_node, "eventCall"))
	);
}

ASTPointer<VariableDeclarationStatement> ASTJsonImporter::createVariableDeclarationStatement(Json::Value const& _node)
{
	std::vector<ASTPointer<VariableDeclaration>> variables;
	for (auto& var: member(_node, "declarations"))
		variables.push_back(var.isNull() ? nullptr : createVariableDeclaration(var)); //unnamed components are empty pointers
	return createASTNode<VariableDeclarationStatement>(
		_node,
		nullOrASTString(_node, "documentation"),
		variables,
		nullOrCast<Expression>(member(_node, "initialValue"))
	);
}

ASTPointer<ExpressionStatement> ASTJsonImporter::createExpressionStatement(Json::Value const&  _node)
{
	return createASTNode<ExpressionStatement>(
		_node,
		nullOrASTString(_node, "documentation"),
		convertJsonToASTNode<Expression>(member(_node, "expression"))
	);
}

ASTPointer<Conditional> ASTJsonImporter::createConditional(Json::Value const&  _node)
{
	return createASTNode<Conditional>(
		_node,
		convertJsonToASTNode<Expression>(member(_node, "condition")),
		convertJsonToASTNode<Expression>(member(_node, "trueExpression")),
		convertJsonToASTNode<Expression>(member(_node, "falseExpression"))
	);
}

ASTPointer<Assignment> ASTJsonImporter::createAssignment(Json::Value const&  _node)
{
	return createASTNode<Assignment>(
		_node,
		convertJsonToASTNode<Expression>(member(_node, "leftHandSide")),
		scanSingleToken(member(_node, "operator")),
		convertJsonToASTNode<Expression>(member(_node, "rightHandSide"))
	);
}

ASTPointer<TupleExpression> ASTJsonImporter::createTupleExpression(Json::Value const&  _node)
{
	std::vector<ASTPointer<Expression>> components;
	for (auto& comp: member(_node, "components"))
		components.push_back(nullOrCast<Expression>(comp));
	return createASTNode<TupleExpression>(
		_node,
		components,
		memberAsBool(_node, "isInlineArray")
	);
}

ASTPointer<UnaryOperation> ASTJsonImporter::createUnaryOperation(Json::Value const&  _node)
{
	return createASTNode<UnaryOperation>(
		_node,
		scanSingleToken(member(_node, "operator")),
		convertJsonToASTNode<Expression>(member(_node, "subExpression")),
		memberAsBool(_node, "prefix")
	);
}

ASTPointer<BinaryOperation> ASTJsonImporter::createBinaryOperation(Json::Value const&  _node)
{
	return createASTNode<BinaryOperation>(
		_node,
		convertJsonToASTNode<Expression>(member(_node, "leftExpression")),
		scanSingleToken(member(_node, "operator")),
		convertJsonToASTNode<Expression>(member(_node, "rightExpression"))
	);
}

ASTPointer<FunctionCall> ASTJsonImporter::createFunctionCall(Json::Value const&  _node)
{
	std::vector<ASTPointer<Expression>> arguments;
	for (auto& arg: member(_node, "arguments"))
		arguments.push_back(convertJsonToASTNode<Expression>(arg));
	std::vector<ASTPointer<ASTString>> names;
	for (auto& name: member(_node, "names"))
	{
		astAssert(name.isString(), "Expected 'names' members to be strings!");
		names.push_back(make_shared<ASTString>(name.asString()));
	}
	return createASTNode<FunctionCall>(
		_node,
		convertJsonToASTNode<Expression>(member(_node, "expression")),
		arguments,
		names
	);
}

ASTPointer<FunctionCallOptions> ASTJsonImporter::createFunctionCallOptions(Json::Value const&  _node)
{
	std::vector<ASTPointer<Expression>> options;
	for (auto& option: member(_node, "options"))
		options.push_back(convertJsonToASTNode<Expression>(option));
	std::vector<ASTPointer<ASTString>> names;
	for (auto& name: member(_node, "names"))
	{
		astAssert(name.isString(), "Expected 'names' members to be strings!");
		names.push_back(make_shared<ASTString>(name.asString()));
	}

	return createASTNode<FunctionCallOptions>(
		_node,
		convertJsonToASTNode<Expression>(member(_node, "expression")),
		options,
		names
	);
}

ASTPointer<NewExpression> ASTJsonImporter::createNewExpression(Json::Value const&  _node)
{
	return createASTNode<NewExpression>(
		_node,
		convertJsonToASTNode<TypeName>(member(_node, "typeName"))
	);
}

ASTPointer<MemberAccess> ASTJsonImporter::createMemberAccess(Json::Value const&  _node)
{
	return createASTNode<MemberAccess>(
		_node,
		convertJsonToASTNode<Expression>(member(_node, "expression")),
		memberAsASTString(_node, "memberName")
	);
}

ASTPointer<IndexAccess> ASTJsonImporter::createIndexAccess(Json::Value const& _node)
{
	return createASTNode<IndexAccess>(
		_node,
		convertJsonToASTNode<Expression>(member(_node, "baseExpression")),
		nullOrCast<Expression>(member(_node, "indexExpression"))
	);
}

ASTPointer<IndexRangeAccess> ASTJsonImporter::createIndexRangeAccess(Json::Value const& _node)
{
	return createASTNode<IndexRangeAccess>(
		_node,
		convertJsonToASTNode<Expression>(member(_node, "baseExpression")),
		nullOrCast<Expression>(member(_node, "startExpression")),
		nullOrCast<Expression>(member(_node, "endExpression"))
	);
}

ASTPointer<Identifier> ASTJsonImporter::createIdentifier(Json::Value const& _node)
{
	return createASTNode<Identifier>(_node, memberAsASTString(_node, "name"));
}

ASTPointer<ElementaryTypeNameExpression> ASTJsonImporter::createElementaryTypeNameExpression(Json::Value const&  _node)
{
	return createASTNode<ElementaryTypeNameExpression>(
		_node,
		createElementaryTypeName(member(_node, "typeName"))
	);
}

ASTPointer<ASTNode> ASTJsonImporter::createLiteral(Json::Value const&  _node)
{
	static string const valStr = "value";
	static string const hexValStr = "hexValue";

	astAssert(member(_node, valStr).isString() || member(_node, hexValStr).isString(), "Literal-value is unset.");

	ASTPointer<ASTString> value = _node.isMember(hexValStr) ?
		make_shared<ASTString>(util::asString(util::fromHex(_node[hexValStr].asString()))) :
		make_shared<ASTString>(_node[valStr].asString());

	return createASTNode<Literal>(
		_node,
		literalTokenKind(_node),
		value,
		member(_node, "subdenomination").isNull() ? Literal::SubDenomination::None : subdenomination(_node)
	);
}

ASTPointer<StructuredDocumentation> ASTJsonImporter::createDocumentation(Json::Value const&  _node)
{
	static string const textString = "text";

	astAssert(member(_node, textString).isString(), "'text' must be a string");

	return createASTNode<StructuredDocumentation>(
		_node,
		make_shared<ASTString>(_node[textString].asString())
	);
}

// ===== helper functions ==========

Json::Value ASTJsonImporter::member(Json::Value const& _node, string const& _name)
{
	if (!_node.isMember(_name))
		return Json::nullValue;
	return _node[_name];
}

Token ASTJsonImporter::scanSingleToken(Json::Value const& _node)
{
	langutil::Scanner scanner{langutil::CharStream(_node.asString(), "")};
	astAssert(scanner.peekNextToken() == Token::EOS, "Token string is too long.");
	return scanner.currentToken();
}

ASTPointer<ASTString> ASTJsonImporter::nullOrASTString(Json::Value const& _json, string const& _name)
{
	return _json[_name].isString() ? memberAsASTString(_json, _name) : nullptr;
}

ASTPointer<ASTString> ASTJsonImporter::memberAsASTString(Json::Value const& _node, string const& _name)
{
	Json::Value value = member(_node, _name);
	astAssert(value.isString(), "field " + _name + " must be of type string.");
	return make_shared<ASTString>(_node[_name].asString());
}

bool ASTJsonImporter::memberAsBool(Json::Value const& _node, string const& _name)
{
	Json::Value value = member(_node, _name);
	astAssert(value.isBool(), "field " + _name + " must be of type boolean.");
	return _node[_name].asBool();
}


// =========== JSON to definition helpers =======================

ContractKind ASTJsonImporter::contractKind(Json::Value const& _node)
{
	ContractKind kind;
	astAssert(!member(_node, "contractKind").isNull(), "'Contract-kind' can not be null.");
	if (_node["contractKind"].asString() == "interface")
		kind = ContractKind::Interface;
	else if (_node["contractKind"].asString() == "contract")
		kind = ContractKind::Contract;
	else if (_node["contractKind"].asString() == "library")
		kind = ContractKind::Library;
	else
		astAssert(false, "Unknown ContractKind");
	return kind;
}

Token ASTJsonImporter::literalTokenKind(Json::Value const& _node)
{
	astAssert(member(_node, "kind").isString(), "Token-'kind' expected to be a string.");
	Token tok;
	if (_node["kind"].asString() == "number")
		tok = Token::Number;
	else if (_node["kind"].asString() == "string")
		tok = Token::StringLiteral;
	else if (_node["kind"].asString() == "unicodeString")
		tok = Token::UnicodeStringLiteral;
	else if (_node["kind"].asString() == "hexString")
		tok = Token::HexStringLiteral;
	else if (_node["kind"].asString() == "bool")
		tok = (member(_node, "value").asString() == "true") ? Token::TrueLiteral : Token::FalseLiteral;
	else
		astAssert(false, "Unknown kind of literalString");
	return tok;
}

Visibility ASTJsonImporter::visibility(Json::Value const& _node)
{
	Json::Value visibility = member(_node, "visibility");
	astAssert(visibility.isString(), "'visibility' expected to be a string.");

	string const visibilityStr = visibility.asString();

	if (visibilityStr == "default")
		return Visibility::Default;
	else if (visibilityStr == "private")
		return Visibility::Private;
	else if ( visibilityStr == "internal")
		return Visibility::Internal;
	else if (visibilityStr == "public")
		return Visibility::Public;
	else if (visibilityStr == "external")
		return Visibility::External;
	else
		astAssert(false, "Unknown visibility declaration");
}

VariableDeclaration::Location ASTJsonImporter::location(Json::Value const& _node)
{
	Json::Value storageLoc = member(_node, "storageLocation");
	astAssert(storageLoc.isString(), "'storageLocation' expected to be a string.");

	string const storageLocStr = storageLoc.asString();

	if (storageLocStr == "default")
		return VariableDeclaration::Location::Unspecified;
	else if (storageLocStr == "storage")
		return VariableDeclaration::Location::Storage;
	else if (storageLocStr == "memory")
		return VariableDeclaration::Location::Memory;
	else if (storageLocStr == "calldata")
		return VariableDeclaration::Location::CallData;
	else
		astAssert(false, "Unknown location declaration");
}

Literal::SubDenomination ASTJsonImporter::subdenomination(Json::Value const& _node)
{
	Json::Value subDen = member(_node, "subdenomination");

	if (subDen.isNull())
		return Literal::SubDenomination::None;

	astAssert(subDen.isString(), "'subDenomination' expected to be string.");

	string const subDenStr = subDen.asString();

	if (subDenStr == "von")
		return Literal::SubDenomination::Von;
	else if (subDenStr == "gvon")
		return Literal::SubDenomination::Gvon;
<<<<<<< HEAD
	else if (subDenStr == "lat")
		return Literal::SubDenomination::Lat;
=======
	else if (subDenStr == "szabo")
		return Literal::SubDenomination::Szabo;
	else if (subDenStr == "finney")
		return Literal::SubDenomination::Finney;
	else if (subDenStr == "atp")
		return Literal::SubDenomination::Atp;
>>>>>>> bdb17f2c
	else if (subDenStr == "seconds")
		return Literal::SubDenomination::Second;
	else if (subDenStr == "minutes")
		return Literal::SubDenomination::Minute;
	else if (subDenStr == "hours")
		return Literal::SubDenomination::Hour;
	else if (subDenStr == "days")
		return Literal::SubDenomination::Day;
	else if (subDenStr == "weeks")
		return Literal::SubDenomination::Week;
	else if (subDenStr == "years")
		return Literal::SubDenomination::Year;
	else
		astAssert(false, "Unknown subdenomination");
}

StateMutability ASTJsonImporter::stateMutability(Json::Value const& _node)
{
	astAssert(member(_node, "stateMutability").isString(), "StateMutability' expected to be string.");
	string const mutabilityStr = member(_node, "stateMutability").asString();

	if (mutabilityStr == "pure")
		return StateMutability::Pure;
	else if (mutabilityStr == "view")
		return StateMutability::View;
	else if (mutabilityStr == "nonpayable")
		return StateMutability::NonPayable;
	else if (mutabilityStr == "payable")
		return StateMutability::Payable;
	else
		astAssert(false, "Unknown stateMutability");
}

}<|MERGE_RESOLUTION|>--- conflicted
+++ resolved
@@ -1020,17 +1020,8 @@
 		return Literal::SubDenomination::Von;
 	else if (subDenStr == "gvon")
 		return Literal::SubDenomination::Gvon;
-<<<<<<< HEAD
-	else if (subDenStr == "lat")
-		return Literal::SubDenomination::Lat;
-=======
-	else if (subDenStr == "szabo")
-		return Literal::SubDenomination::Szabo;
-	else if (subDenStr == "finney")
-		return Literal::SubDenomination::Finney;
 	else if (subDenStr == "atp")
 		return Literal::SubDenomination::Atp;
->>>>>>> bdb17f2c
 	else if (subDenStr == "seconds")
 		return Literal::SubDenomination::Second;
 	else if (subDenStr == "minutes")
