contract c {
<<<<<<< HEAD
    constructor() {
        a = 115792089237316195423570985008687907853269984665640564039458 ether;
=======
    constructor() public {
        a = 115792089237316195423570985008687907853269984665640564039458 lat;
>>>>>>> 783a10ce
    }
    uint256 a;
}
// ----
<<<<<<< HEAD
// TypeError 7407: (45-111): Type int_const 1157...(70 digits omitted)...0000 is not implicitly convertible to expected type uint256.
=======
// TypeError 7407: (52-116): Type int_const 1157...(70 digits omitted)...0000 is not implicitly convertible to expected type uint256.
>>>>>>> 783a10ce
<|MERGE_RESOLUTION|>--- conflicted
+++ resolved
@@ -1,17 +1,8 @@
 contract c {
-<<<<<<< HEAD
-    constructor() {
-        a = 115792089237316195423570985008687907853269984665640564039458 ether;
-=======
     constructor() public {
         a = 115792089237316195423570985008687907853269984665640564039458 lat;
->>>>>>> 783a10ce
     }
     uint256 a;
 }
 // ----
-<<<<<<< HEAD
-// TypeError 7407: (45-111): Type int_const 1157...(70 digits omitted)...0000 is not implicitly convertible to expected type uint256.
-=======
-// TypeError 7407: (52-116): Type int_const 1157...(70 digits omitted)...0000 is not implicitly convertible to expected type uint256.
->>>>>>> 783a10ce
+// TypeError 7407: (52-116): Type int_const 1157...(70 digits omitted)...0000 is not implicitly convertible to expected type uint256.