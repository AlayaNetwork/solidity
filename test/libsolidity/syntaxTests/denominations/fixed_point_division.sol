--- conflicted
+++ resolved
@@ -3,8 +3,4 @@
 	ufixed constant b = ufixed(4 lat / 3 hours);
 }
 // ----
-<<<<<<< HEAD
-// TypeError: (32-47): Type rational_const 10000000000000000 / 27 is not implicitly convertible to expected type uint256. Try converting to type ufixed256x62 or use an explicit conversion.
-=======
-// TypeError 2326: (32-49): Type rational_const 10000000000000000 / 27 is not implicitly convertible to expected type uint256. Try converting to type ufixed256x62 or use an explicit conversion.
->>>>>>> 27d51765
+// TypeError 2326: (32-49): Type rational_const 10000000000000000 / 27 is not implicitly convertible to expected type uint256. Try converting to type ufixed256x62 or use an explicit conversion.