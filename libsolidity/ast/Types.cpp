/*
	This file is part of solidity.

	solidity is free software: you can redistribute it and/or modify
	it under the terms of the GNU General Public License as published by
	the Free Software Foundation, either version 3 of the License, or
	(at your option) any later version.

	solidity is distributed in the hope that it will be useful,
	but WITHOUT ANY WARRANTY; without even the implied warranty of
	MERCHANTABILITY or FITNESS FOR A PARTICULAR PURPOSE.  See the
	GNU General Public License for more details.

	You should have received a copy of the GNU General Public License
	along with solidity.  If not, see <http://www.gnu.org/licenses/>.
*/
// SPDX-License-Identifier: GPL-3.0
/**
 * @author Christian <c@ethdev.com>
 * @date 2014
 * Solidity data types
 */

#include <libsolidity/ast/Types.h>

#include <libsolidity/ast/AST.h>
#include <libsolidity/ast/TypeProvider.h>

#include <libsolutil/Algorithms.h>
#include <libsolutil/CommonData.h>
#include <libsolutil/CommonIO.h>
#include <libsolutil/Keccak256.h>
#include <libsolutil/UTF8.h>

#include <boost/algorithm/string.hpp>
#include <boost/algorithm/string/classification.hpp>
#include <boost/algorithm/string/join.hpp>
#include <boost/algorithm/string/predicate.hpp>
#include <boost/algorithm/string/replace.hpp>
#include <boost/algorithm/string/split.hpp>
#include <boost/range/adaptor/reversed.hpp>
#include <boost/range/adaptor/sliced.hpp>
#include <boost/range/adaptor/transformed.hpp>
#include <boost/range/algorithm/copy.hpp>

#include <limits>
#include <utility>

using namespace std;
using namespace solidity;
using namespace solidity::langutil;
using namespace solidity::frontend;

namespace
{

struct TypeComp
{
	bool operator()(Type const* lhs, Type const* rhs) const
	{
		solAssert(lhs && rhs, "");
		return lhs->richIdentifier() < rhs->richIdentifier();
	}
};
using TypeSet = std::set<Type const*, TypeComp>;

void oversizedSubtypesInner(
	Type const& _type,
	bool _includeType,
	set<StructDefinition const*>& _structsSeen,
	TypeSet& _oversizedSubtypes
)
{
	switch (_type.category())
	{
	case Type::Category::Array:
	{
		auto const& t = dynamic_cast<ArrayType const&>(_type);
		if (_includeType && t.storageSizeUpperBound() >= bigint(1) << 64)
			_oversizedSubtypes.insert(&t);
		oversizedSubtypesInner(*t.baseType(), t.isDynamicallySized(), _structsSeen, _oversizedSubtypes);
		break;
	}
	case Type::Category::Struct:
	{
		auto const& t = dynamic_cast<StructType const&>(_type);
		if (_structsSeen.count(&t.structDefinition()))
			return;
		if (_includeType && t.storageSizeUpperBound() >= bigint(1) << 64)
			_oversizedSubtypes.insert(&t);
		_structsSeen.insert(&t.structDefinition());
		for (auto const& m: t.members(nullptr))
			oversizedSubtypesInner(*m.type, false, _structsSeen, _oversizedSubtypes);
		_structsSeen.erase(&t.structDefinition());
		break;
	}
	case Type::Category::Mapping:
	{
		auto const* valueType = dynamic_cast<MappingType const&>(_type).valueType();
		oversizedSubtypesInner(*valueType, true, _structsSeen, _oversizedSubtypes);
		break;
	}
	default:
		break;
	}
}

/// Check whether (_base ** _exp) fits into 4096 bits.
bool fitsPrecisionExp(bigint const& _base, bigint const& _exp)
{
	if (_base == 0)
		return true;

	solAssert(_base > 0, "");

	size_t const bitsMax = 4096;

	unsigned mostSignificantBaseBit = boost::multiprecision::msb(_base);
	if (mostSignificantBaseBit == 0) // _base == 1
		return true;
	if (mostSignificantBaseBit > bitsMax) // _base >= 2 ^ 4096
		return false;

	bigint bitsNeeded = _exp * (mostSignificantBaseBit + 1);

	return bitsNeeded <= bitsMax;
}

/// Checks whether _mantissa * (X ** _exp) fits into 4096 bits,
/// where X is given indirectly via _log2OfBase = log2(X).
bool fitsPrecisionBaseX(
	bigint const& _mantissa,
	double _log2OfBase,
	uint32_t _exp
)
{
	if (_mantissa == 0)
		return true;

	solAssert(_mantissa > 0, "");

	size_t const bitsMax = 4096;

	unsigned mostSignificantMantissaBit = boost::multiprecision::msb(_mantissa);
	if (mostSignificantMantissaBit > bitsMax) // _mantissa >= 2 ^ 4096
		return false;

	bigint bitsNeeded = mostSignificantMantissaBit + bigint(floor(double(_exp) * _log2OfBase)) + 1;
	return bitsNeeded <= bitsMax;
}

/// Checks whether _mantissa * (10 ** _expBase10) fits into 4096 bits.
bool fitsPrecisionBase10(bigint const& _mantissa, uint32_t _expBase10)
{
	double const log2Of10AwayFromZero = 3.3219280948873624;
	return fitsPrecisionBaseX(_mantissa, log2Of10AwayFromZero, _expBase10);
}

/// Checks whether _mantissa * (2 ** _expBase10) fits into 4096 bits.
bool fitsPrecisionBase2(bigint const& _mantissa, uint32_t _expBase2)
{
	return fitsPrecisionBaseX(_mantissa, 1.0, _expBase2);
}

/// Checks whether _value fits into IntegerType _type.
BoolResult fitsIntegerType(bigint const& _value, IntegerType const& _type)
{
	if (_value < 0 && !_type.isSigned())
		return BoolResult::err("Cannot implicitly convert signed literal to unsigned type.");

	if (_type.minValue() > _value || _value > _type.maxValue())
		return BoolResult::err("Literal is too large to fit in " + _type.toString(false) + ".");

	return true;
}

/// Checks whether _value fits into _bits bits when having 1 bit as the sign bit
/// if _signed is true.
bool fitsIntoBits(bigint const& _value, unsigned _bits, bool _signed)
{
	return fitsIntegerType(_value, *TypeProvider::integer(
		_bits,
		_signed ? IntegerType::Modifier::Signed : IntegerType::Modifier::Unsigned
	));
}

util::Result<TypePointers> transformParametersToExternal(TypePointers const& _parameters, bool _inLibrary)
{
	TypePointers transformed;

	for (auto const& type: _parameters)
	{
		if (TypePointer ext = type->interfaceType(_inLibrary).get())
			transformed.push_back(ext);
		else
			return util::Result<TypePointers>::err("Parameter should have external type.");
	}

	return transformed;
}

}

vector<frontend::Type const*> solidity::frontend::oversizedSubtypes(frontend::Type const& _type)
{
	set<StructDefinition const*> structsSeen;
	TypeSet oversized;
	oversizedSubtypesInner(_type, false, structsSeen, oversized);
	vector<frontend::Type const*> res;
	copy(oversized.cbegin(), oversized.cend(), back_inserter(res));
	return res;
}

void Type::clearCache() const
{
	m_members.clear();
	m_stackItems.reset();
	m_stackSize.reset();
}

void StorageOffsets::computeOffsets(TypePointers const& _types)
{
	bigint slotOffset = 0;
	unsigned byteOffset = 0;
	map<size_t, pair<u256, unsigned>> offsets;
	for (size_t i = 0; i < _types.size(); ++i)
	{
		Type const* type = _types[i];
		if (!type->canBeStored())
			continue;
		if (byteOffset + type->storageBytes() > 32)
		{
			// would overflow, go to next slot
			++slotOffset;
			byteOffset = 0;
		}
		solAssert(slotOffset < bigint(1) << 256 ,"Object too large for storage.");
		offsets[i] = make_pair(u256(slotOffset), byteOffset);
		solAssert(type->storageSize() >= 1, "Invalid storage size.");
		if (type->storageSize() == 1 && byteOffset + type->storageBytes() <= 32)
			byteOffset += type->storageBytes();
		else
		{
			slotOffset += type->storageSize();
			byteOffset = 0;
		}
	}
	if (byteOffset > 0)
		++slotOffset;
	solAssert(slotOffset < bigint(1) << 256, "Object too large for storage.");
	m_storageSize = u256(slotOffset);
	swap(m_offsets, offsets);
}

pair<u256, unsigned> const* StorageOffsets::offset(size_t _index) const
{
	if (m_offsets.count(_index))
		return &m_offsets.at(_index);
	else
		return nullptr;
}

void MemberList::combine(MemberList const & _other)
{
	m_memberTypes += _other.m_memberTypes;
}

pair<u256, unsigned> const* MemberList::memberStorageOffset(string const& _name) const
{
	StorageOffsets const& offsets = storageOffsets();

	for (size_t index = 0; index < m_memberTypes.size(); ++index)
		if (m_memberTypes[index].name == _name)
			return offsets.offset(index);
	return nullptr;
}

u256 const& MemberList::storageSize() const
{
	return storageOffsets().storageSize();
}

StorageOffsets const& MemberList::storageOffsets() const {
	return m_storageOffsets.init([&]{
		TypePointers memberTypes;
		memberTypes.reserve(m_memberTypes.size());
		for (auto const& member: m_memberTypes)
			memberTypes.push_back(member.type);

		StorageOffsets storageOffsets;
		storageOffsets.computeOffsets(memberTypes);

		return storageOffsets;
	});
}

/// Helper functions for type identifier
namespace
{

string parenthesizeIdentifier(string const& _internal)
{
	return "(" + _internal + ")";
}

template <class Range>
string identifierList(Range const&& _list)
{
	return parenthesizeIdentifier(boost::algorithm::join(_list, ","));
}

string richIdentifier(Type const* _type)
{
	return _type ? _type->richIdentifier() : "";
}

string identifierList(vector<TypePointer> const& _list)
{
	return identifierList(_list | boost::adaptors::transformed(richIdentifier));
}

string identifierList(Type const* _type)
{
	return parenthesizeIdentifier(richIdentifier(_type));
}

string identifierList(Type const* _type1, Type const* _type2)
{
	TypePointers list;
	list.push_back(_type1);
	list.push_back(_type2);
	return identifierList(list);
}

string parenthesizeUserIdentifier(string const& _internal)
{
	return parenthesizeIdentifier(_internal);
}

}

string Type::escapeIdentifier(string const& _identifier)
{
	string ret = _identifier;
	// FIXME: should be _$$$_
	boost::algorithm::replace_all(ret, "$", "$$$");
	boost::algorithm::replace_all(ret, ",", "_$_");
	boost::algorithm::replace_all(ret, "(", "$_");
	boost::algorithm::replace_all(ret, ")", "_$");
	return ret;
}

string Type::identifier() const
{
	string ret = escapeIdentifier(richIdentifier());
	solAssert(ret.find_first_of("0123456789") != 0, "Identifier cannot start with a number.");
	solAssert(
		ret.find_first_not_of("0123456789abcdefghijklmnopqrstuvwxyzABCDEFGHIJKLMONPQRSTUVWXYZ_$") == string::npos,
		"Identifier contains invalid characters."
	);
	return ret;
}

TypePointer Type::commonType(Type const* _a, Type const* _b)
{
	if (!_a || !_b)
		return nullptr;
	else if (_a->mobileType() && _b->isImplicitlyConvertibleTo(*_a->mobileType()))
		return _a->mobileType();
	else if (_b->mobileType() && _a->isImplicitlyConvertibleTo(*_b->mobileType()))
		return _b->mobileType();
	else
		return nullptr;
}

MemberList const& Type::members(ASTNode const* _currentScope) const
{
	if (!m_members[_currentScope])
	{
		solAssert(
			_currentScope == nullptr ||
			dynamic_cast<SourceUnit const*>(_currentScope) ||
			dynamic_cast<ContractDefinition const*>(_currentScope),
		"");
		MemberList::MemberMap members = nativeMembers(_currentScope);
		if (_currentScope)
			members += boundFunctions(*this, *_currentScope);
		m_members[_currentScope] = make_unique<MemberList>(move(members));
	}
	return *m_members[_currentScope];
}

TypePointer Type::fullEncodingType(bool _inLibraryCall, bool _encoderV2, bool) const
{
	TypePointer encodingType = mobileType();
	if (encodingType)
		encodingType = encodingType->interfaceType(_inLibraryCall);
	if (encodingType)
		encodingType = encodingType->encodingType();
	// Structs are fine in the following circumstances:
	// - ABIv2 or,
	// - storage struct for a library
	if (_inLibraryCall && encodingType && encodingType->dataStoredIn(DataLocation::Storage))
		return encodingType;
	TypePointer baseType = encodingType;
	while (auto const* arrayType = dynamic_cast<ArrayType const*>(baseType))
		baseType = arrayType->baseType();
	if (dynamic_cast<StructType const*>(baseType))
		if (!_encoderV2)
			return nullptr;
	return encodingType;
}

MemberList::MemberMap Type::boundFunctions(Type const& _type, ASTNode const& _scope)
{
	vector<UsingForDirective const*> usingForDirectives;
	if (auto const* sourceUnit = dynamic_cast<SourceUnit const*>(&_scope))
		usingForDirectives += ASTNode::filteredNodes<UsingForDirective>(sourceUnit->nodes());
	else if (auto const* contract = dynamic_cast<ContractDefinition const*>(&_scope))
		usingForDirectives +=
			contract->usingForDirectives() +
			ASTNode::filteredNodes<UsingForDirective>(contract->sourceUnit().nodes());
	else
		solAssert(false, "");

	// Normalise data location of type.
	DataLocation typeLocation = DataLocation::Storage;
	if (auto refType = dynamic_cast<ReferenceType const*>(&_type))
		typeLocation = refType->location();

	set<Declaration const*> seenFunctions;
	MemberList::MemberMap members;

	for (UsingForDirective const* ufd: usingForDirectives)
	{
		// Convert both types to pointers for comparison to see if the `using for`
		// directive applies.
		// Further down, we check more detailed for each function if `_type` is
		// convertible to the function parameter type.
		if (ufd->typeName() &&
			*TypeProvider::withLocationIfReference(typeLocation, &_type, true) !=
			*TypeProvider::withLocationIfReference(
				typeLocation,
				ufd->typeName()->annotation().type,
				true
			)
		)
			continue;
		auto const& library = dynamic_cast<ContractDefinition const&>(
			*ufd->libraryName().annotation().referencedDeclaration
		);
		for (FunctionDefinition const* function: library.definedFunctions())
		{
			if (!function->isOrdinary() || !function->isVisibleAsLibraryMember() || seenFunctions.count(function))
				continue;
			seenFunctions.insert(function);
			if (function->parameters().empty())
				continue;
			FunctionTypePointer fun =
				dynamic_cast<FunctionType const&>(*function->typeViaContractName()).asBoundFunction();
			if (_type.isImplicitlyConvertibleTo(*fun->selfType()))
				members.emplace_back(function->name(), fun, function);
		}
	}

	return members;
}

AddressType::AddressType(StateMutability _stateMutability):
	m_stateMutability(_stateMutability)
{
	solAssert(m_stateMutability == StateMutability::Payable || m_stateMutability == StateMutability::NonPayable, "");
}

string AddressType::richIdentifier() const
{
	if (m_stateMutability == StateMutability::Payable)
		return "t_address_payable";
	else
		return "t_address";
}

BoolResult AddressType::isImplicitlyConvertibleTo(Type const& _other) const
{
	if (_other.category() != category())
		return false;
	AddressType const& other = dynamic_cast<AddressType const&>(_other);

	return other.m_stateMutability <= m_stateMutability;
}

BoolResult AddressType::isExplicitlyConvertibleTo(Type const& _convertTo) const
{
	if (_convertTo.category() == category())
		return true;
	else if (auto const* contractType = dynamic_cast<ContractType const*>(&_convertTo))
		return (m_stateMutability >= StateMutability::Payable) || !contractType->isPayable();
	return isImplicitlyConvertibleTo(_convertTo) ||
		_convertTo.category() == Category::Integer ||
		(_convertTo.category() == Category::FixedBytes && 160 == dynamic_cast<FixedBytesType const&>(_convertTo).numBytes() * 8);
}

string AddressType::toString(bool) const
{
	if (m_stateMutability == StateMutability::Payable)
		return "address payable";
	else
		return "address";
}

string AddressType::canonicalName() const
{
	return "address";
}

u256 AddressType::literalValue(Literal const* _literal) const
{
	solAssert(_literal, "");
	string hrp = _literal->value().substr(0, 3);
	solAssert((hrp == "atp" || hrp == "atx"), "");

	bytes r = solidity::util::decodeAddress(hrp, _literal->valueWithoutUnderscores());	
	solAssert(r.size() == 20, "decodeAddress failed");

	return u256(solidity::util::toHex(r, solidity::util::HexPrefix::Add));
}

TypeResult AddressType::unaryOperatorResult(Token _operator) const
{
	return _operator == Token::Delete ? TypeProvider::emptyTuple() : nullptr;
}


TypeResult AddressType::binaryOperatorResult(Token _operator, Type const* _other) const
{
	if (!TokenTraits::isCompareOp(_operator))
		return TypeResult::err("Arithmetic operations on addresses are not supported. Convert to integer first before using them.");

	return Type::commonType(this, _other);
}

bool AddressType::operator==(Type const& _other) const
{
	if (_other.category() != category())
		return false;
	AddressType const& other = dynamic_cast<AddressType const&>(_other);
	return other.m_stateMutability == m_stateMutability;
}

MemberList::MemberMap AddressType::nativeMembers(ASTNode const*) const
{
	MemberList::MemberMap members = {
		{"balance", TypeProvider::uint256()},
		{"call", TypeProvider::function(strings{"bytes memory"}, strings{"bool", "bytes memory"}, FunctionType::Kind::BareCall, false, StateMutability::Payable)},
		{"callcode", TypeProvider::function(strings{"bytes memory"}, strings{"bool", "bytes memory"}, FunctionType::Kind::BareCallCode, false, StateMutability::Payable)},
		{"delegatecall", TypeProvider::function(strings{"bytes memory"}, strings{"bool", "bytes memory"}, FunctionType::Kind::BareDelegateCall, false, StateMutability::NonPayable)},
		{"staticcall", TypeProvider::function(strings{"bytes memory"}, strings{"bool", "bytes memory"}, FunctionType::Kind::BareStaticCall, false, StateMutability::View)}
	};
	if (m_stateMutability == StateMutability::Payable)
	{
		members.emplace_back(MemberList::Member{"send", TypeProvider::function(strings{"uint"}, strings{"bool"}, FunctionType::Kind::Send, false, StateMutability::NonPayable)});
		members.emplace_back(MemberList::Member{"transfer", TypeProvider::function(strings{"uint"}, strings(), FunctionType::Kind::Transfer, false, StateMutability::NonPayable)});
	}
	return members;
}

namespace
{

bool isValidShiftAndAmountType(Token _operator, Type const& _shiftAmountType)
{
	// Disable >>> here.
	if (_operator == Token::SHR)
		return false;
	else if (IntegerType const* otherInt = dynamic_cast<decltype(otherInt)>(&_shiftAmountType))
		return !otherInt->isSigned();
	else if (RationalNumberType const* otherRat = dynamic_cast<decltype(otherRat)>(&_shiftAmountType))
		return !otherRat->isFractional() && otherRat->integerType() && !otherRat->integerType()->isSigned();
	else
		return false;
}

}

IntegerType::IntegerType(unsigned _bits, IntegerType::Modifier _modifier):
	m_bits(_bits), m_modifier(_modifier)
{
	solAssert(
		m_bits > 0 && m_bits <= 256 && m_bits % 8 == 0,
		"Invalid bit number for integer type: " + util::toString(m_bits)
	);
}

string IntegerType::richIdentifier() const
{
	return "t_" + string(isSigned() ? "" : "u") + "int" + to_string(numBits());
}

BoolResult IntegerType::isImplicitlyConvertibleTo(Type const& _convertTo) const
{
	if (_convertTo.category() == category())
	{
		IntegerType const& convertTo = dynamic_cast<IntegerType const&>(_convertTo);
		if (convertTo.m_bits < m_bits)
			return false;
		else if (isSigned())
			return convertTo.isSigned();
		else
			return !convertTo.isSigned() || convertTo.m_bits > m_bits;
	}
	else if (_convertTo.category() == Category::FixedPoint)
	{
		FixedPointType const& convertTo = dynamic_cast<FixedPointType const&>(_convertTo);
		return maxValue() <= convertTo.maxIntegerValue() && minValue() >= convertTo.minIntegerValue();
	}
	else
		return false;
}

BoolResult IntegerType::isExplicitlyConvertibleTo(Type const& _convertTo) const
{
	return _convertTo.category() == category() ||
		_convertTo.category() == Category::Address ||
		_convertTo.category() == Category::Contract ||
		_convertTo.category() == Category::Enum ||
		(_convertTo.category() == Category::FixedBytes && numBits() == dynamic_cast<FixedBytesType const&>(_convertTo).numBytes() * 8) ||
		_convertTo.category() == Category::FixedPoint;
}

TypeResult IntegerType::unaryOperatorResult(Token _operator) const
{
	// "delete" is ok for all integer types
	if (_operator == Token::Delete)
		return TypeResult{TypeProvider::emptyTuple()};
	// we allow -, ++ and --
	else if (_operator == Token::Sub || _operator == Token::Inc ||
		_operator == Token::Dec || _operator == Token::BitNot)
		return TypeResult{this};
	else
		return TypeResult::err("");
}

bool IntegerType::operator==(Type const& _other) const
{
	if (_other.category() != category())
		return false;
	IntegerType const& other = dynamic_cast<IntegerType const&>(_other);
	return other.m_bits == m_bits && other.m_modifier == m_modifier;
}

string IntegerType::toString(bool) const
{
	string prefix = isSigned() ? "int" : "uint";
	return prefix + util::toString(m_bits);
}

u256 IntegerType::min() const
{
	if (isSigned())
		return s2u(s256(minValue()));
	else
		return u256(minValue());
}

u256 IntegerType::max() const
{
	if (isSigned())
		return s2u(s256(maxValue()));
	else
		return u256(maxValue());
}

bigint IntegerType::minValue() const
{
	if (isSigned())
		return -(bigint(1) << (m_bits - 1));
	else
		return bigint(0);
}

bigint IntegerType::maxValue() const
{
	if (isSigned())
		return (bigint(1) << (m_bits - 1)) - 1;
	else
		return (bigint(1) << m_bits) - 1;
}

TypeResult IntegerType::binaryOperatorResult(Token _operator, Type const* _other) const
{
	if (
		_other->category() != Category::RationalNumber &&
		_other->category() != Category::FixedPoint &&
		_other->category() != category()
	)
		return nullptr;
	if (TokenTraits::isShiftOp(_operator))
	{
		// Shifts are not symmetric with respect to the type
		if (isValidShiftAndAmountType(_operator, *_other))
			return this;
		else
			return nullptr;
	}
	else if (Token::Exp == _operator)
	{
		if (auto otherIntType = dynamic_cast<IntegerType const*>(_other))
		{
			if (otherIntType->isSigned())
				return TypeResult::err("Exponentiation power is not allowed to be a signed integer type.");
		}
		else if (dynamic_cast<FixedPointType const*>(_other))
			return nullptr;
		else if (auto rationalNumberType = dynamic_cast<RationalNumberType const*>(_other))
		{
			if (rationalNumberType->isFractional())
				return TypeResult::err("Exponent is fractional.");
			if (!rationalNumberType->integerType())
				return TypeResult::err("Exponent too large.");
			if (rationalNumberType->isNegative())
				return TypeResult::err("Exponentiation power is not allowed to be a negative integer literal.");
		}
		return this;
	}

	auto commonType = Type::commonType(this, _other); //might be an integer or fixed point
	if (!commonType)
		return nullptr;

	// All integer types can be compared
	if (TokenTraits::isCompareOp(_operator))
		return commonType;
	if (TokenTraits::isBooleanOp(_operator))
		return nullptr;
	return commonType;
}

FixedPointType::FixedPointType(unsigned _totalBits, unsigned _fractionalDigits, FixedPointType::Modifier _modifier):
	m_totalBits(_totalBits), m_fractionalDigits(_fractionalDigits), m_modifier(_modifier)
{
	solAssert(
		8 <= m_totalBits && m_totalBits <= 256 && m_totalBits % 8 == 0 && m_fractionalDigits <= 80,
		"Invalid bit number(s) for fixed type: " +
		util::toString(_totalBits) + "x" + util::toString(_fractionalDigits)
	);
}

string FixedPointType::richIdentifier() const
{
	return "t_" + string(isSigned() ? "" : "u") + "fixed" + to_string(m_totalBits) + "x" + to_string(m_fractionalDigits);
}

BoolResult FixedPointType::isImplicitlyConvertibleTo(Type const& _convertTo) const
{
	if (_convertTo.category() == category())
	{
		FixedPointType const& convertTo = dynamic_cast<FixedPointType const&>(_convertTo);
		if (convertTo.fractionalDigits() < m_fractionalDigits)
			return BoolResult::err("Too many fractional digits.");
		if (convertTo.numBits() < m_totalBits)
			return false;
		else
			return convertTo.maxIntegerValue() >= maxIntegerValue() && convertTo.minIntegerValue() <= minIntegerValue();
	}
	return false;
}

BoolResult FixedPointType::isExplicitlyConvertibleTo(Type const& _convertTo) const
{
	return _convertTo.category() == category() || _convertTo.category() == Category::Integer;
}

TypeResult FixedPointType::unaryOperatorResult(Token _operator) const
{
	switch (_operator)
	{
	case Token::Delete:
		// "delete" is ok for all fixed types
		return TypeResult{TypeProvider::emptyTuple()};
	case Token::Add:
	case Token::Sub:
	case Token::Inc:
	case Token::Dec:
		// for fixed, we allow +, -, ++ and --
		return this;
	default:
		return nullptr;
	}
}

bool FixedPointType::operator==(Type const& _other) const
{
	if (_other.category() != category())
		return false;
	FixedPointType const& other = dynamic_cast<FixedPointType const&>(_other);
	return other.m_totalBits == m_totalBits && other.m_fractionalDigits == m_fractionalDigits && other.m_modifier == m_modifier;
}

string FixedPointType::toString(bool) const
{
	string prefix = isSigned() ? "fixed" : "ufixed";
	return prefix + util::toString(m_totalBits) + "x" + util::toString(m_fractionalDigits);
}

bigint FixedPointType::maxIntegerValue() const
{
	bigint maxValue = (bigint(1) << (m_totalBits - (isSigned() ? 1 : 0))) - 1;
	return maxValue / boost::multiprecision::pow(bigint(10), m_fractionalDigits);
}

bigint FixedPointType::minIntegerValue() const
{
	if (isSigned())
	{
		bigint minValue = -(bigint(1) << (m_totalBits - (isSigned() ? 1 : 0)));
		return minValue / boost::multiprecision::pow(bigint(10), m_fractionalDigits);
	}
	else
		return bigint(0);
}

TypeResult FixedPointType::binaryOperatorResult(Token _operator, Type const* _other) const
{
	auto commonType = Type::commonType(this, _other);

	if (!commonType)
		return nullptr;

	// All fixed types can be compared
	if (TokenTraits::isCompareOp(_operator))
		return commonType;
	if (TokenTraits::isBitOp(_operator) || TokenTraits::isBooleanOp(_operator) || _operator == Token::Exp)
		return nullptr;
	return commonType;
}

IntegerType const* FixedPointType::asIntegerType() const
{
	return TypeProvider::integer(numBits(), isSigned() ? IntegerType::Modifier::Signed : IntegerType::Modifier::Unsigned);
}

tuple<bool, rational> RationalNumberType::parseRational(string const& _value)
{
	rational value;
	try
	{
		auto radixPoint = find(_value.begin(), _value.end(), '.');

		if (radixPoint != _value.end())
		{
			if (
				!all_of(radixPoint + 1, _value.end(), ::isdigit) ||
				!all_of(_value.begin(), radixPoint, ::isdigit)
			)
				return make_tuple(false, rational(0));

			// Only decimal notation allowed here, leading zeros would switch to octal.
			auto fractionalBegin = find_if_not(
				radixPoint + 1,
				_value.end(),
				[](char const& a) { return a == '0'; }
			);

			rational numerator;
			rational denominator(1);

			denominator = bigint(string(fractionalBegin, _value.end()));
			denominator /= boost::multiprecision::pow(
				bigint(10),
				static_cast<size_t>(distance(radixPoint + 1, _value.end()))
			);
			numerator = bigint(string(_value.begin(), radixPoint));
			value = numerator + denominator;
		}
		else
			value = bigint(_value);
		return make_tuple(true, value);
	}
	catch (...)
	{
		return make_tuple(false, rational(0));
	}
}

tuple<bool, rational> RationalNumberType::isValidLiteral(Literal const& _literal)
{
	rational value;
	try
	{
		ASTString valueString = _literal.valueWithoutUnderscores();

		auto expPoint = find(valueString.begin(), valueString.end(), 'e');
		if (expPoint == valueString.end())
			expPoint = find(valueString.begin(), valueString.end(), 'E');

		if (boost::starts_with(valueString, "0x"))
		{
			// process as hex
			value = bigint(valueString);
		}
		else if (expPoint != valueString.end())
		{
			// Parse mantissa and exponent. Checks numeric limit.
			tuple<bool, rational> mantissa = parseRational(string(valueString.begin(), expPoint));

			if (!get<0>(mantissa))
				return make_tuple(false, rational(0));
			value = get<1>(mantissa);

			// 0E... is always zero.
			if (value == 0)
				return make_tuple(true, rational(0));

			bigint exp = bigint(string(expPoint + 1, valueString.end()));

			if (exp > numeric_limits<int32_t>::max() || exp < numeric_limits<int32_t>::min())
				return make_tuple(false, rational(0));

			uint32_t expAbs = bigint(abs(exp)).convert_to<uint32_t>();

			if (exp < 0)
			{
				if (!fitsPrecisionBase10(abs(value.denominator()), expAbs))
					return make_tuple(false, rational(0));
				value /= boost::multiprecision::pow(
					bigint(10),
					expAbs
				);
			}
			else if (exp > 0)
			{
				if (!fitsPrecisionBase10(abs(value.numerator()), expAbs))
					return make_tuple(false, rational(0));
				value *= boost::multiprecision::pow(
					bigint(10),
					expAbs
				);
			}
		}
		else
		{
			// parse as rational number
			tuple<bool, rational> tmp = parseRational(valueString);
			if (!get<0>(tmp))
				return tmp;
			value = get<1>(tmp);
		}
	}
	catch (...)
	{
		return make_tuple(false, rational(0));
	}
	switch (_literal.subDenomination())
	{
		case Literal::SubDenomination::None:
		case Literal::SubDenomination::Von:
		case Literal::SubDenomination::Second:
			break;
		case Literal::SubDenomination::Gvon:
			value *= bigint("1000000000");
			break;
<<<<<<< HEAD
		case Literal::SubDenomination::Lat:
=======
		case Literal::SubDenomination::Szabo:
			value *= bigint("1000000000000");
			break;
		case Literal::SubDenomination::Finney:
			value *= bigint("1000000000000000");
			break;
		case Literal::SubDenomination::Atp:
>>>>>>> bdb17f2c
			value *= bigint("1000000000000000000");
			break;
		case Literal::SubDenomination::Minute:
			value *= bigint("60");
			break;
		case Literal::SubDenomination::Hour:
			value *= bigint("3600");
			break;
		case Literal::SubDenomination::Day:
			value *= bigint("86400");
			break;
		case Literal::SubDenomination::Week:
			value *= bigint("604800");
			break;
		case Literal::SubDenomination::Year:
			value *= bigint("31536000");
			break;
	}


	return make_tuple(true, value);
}

BoolResult RationalNumberType::isImplicitlyConvertibleTo(Type const& _convertTo) const
{
	switch (_convertTo.category())
	{
	case Category::Integer:
	{
		if (isFractional())
			return false;
		IntegerType const& targetType = dynamic_cast<IntegerType const&>(_convertTo);
		if(targetType.category() == Type::Category::Address)
			return false;
		return fitsIntegerType(m_value.numerator(), targetType);
	}
	case Category::FixedPoint:
	{
		FixedPointType const& targetType = dynamic_cast<FixedPointType const&>(_convertTo);
		// Store a negative number into an unsigned.
		if (isNegative() && !targetType.isSigned())
			return false;
		if (!isFractional())
			return (targetType.minIntegerValue() <= m_value) && (m_value <= targetType.maxIntegerValue());
		rational value = m_value * pow(bigint(10), targetType.fractionalDigits());
		// Need explicit conversion since truncation will occur.
		if (value.denominator() != 1)
			return false;
		return fitsIntoBits(value.numerator(), targetType.numBits(), targetType.isSigned());
	}
	case Category::FixedBytes:
		return (m_value == rational(0)) || (m_compatibleBytesType && *m_compatibleBytesType == _convertTo);
	default:
		return false;
	}
}

BoolResult RationalNumberType::isExplicitlyConvertibleTo(Type const& _convertTo) const
{
	if (isImplicitlyConvertibleTo(_convertTo))
		return true;
	else if (_convertTo.category() != Category::FixedBytes)
	{
		TypePointer mobType = mobileType();
		return (mobType && mobType->isExplicitlyConvertibleTo(_convertTo));
	}
	else
		return false;
}

TypeResult RationalNumberType::unaryOperatorResult(Token _operator) const
{
	rational value;
	switch (_operator)
	{
	case Token::BitNot:
		if (isFractional())
			return nullptr;
		value = ~m_value.numerator();
		break;
	case Token::Add:
		value = +(m_value);
		break;
	case Token::Sub:
		value = -(m_value);
		break;
	case Token::After:
		return this;
	default:
		return nullptr;
	}
	return TypeResult{TypeProvider::rationalNumber(value)};
}

TypeResult RationalNumberType::binaryOperatorResult(Token _operator, Type const* _other) const
{
	if (_other->category() == Category::Integer || _other->category() == Category::FixedPoint)
	{
		if (isFractional())
			return TypeResult::err("Fractional literals not supported.");
		else if (!integerType())
			return TypeResult::err("Literal too large.");

		// Shift and exp are not symmetric, so it does not make sense to swap
		// the types as below. As an exception, we always use uint here.
		if (TokenTraits::isShiftOp(_operator))
		{
			if (!isValidShiftAndAmountType(_operator, *_other))
				return nullptr;
			return isNegative() ? TypeProvider::int256() : TypeProvider::uint256();
		}
		else if (Token::Exp == _operator)
		{
			if (auto const* otherIntType = dynamic_cast<IntegerType const*>(_other))
			{
				if (otherIntType->isSigned())
					return TypeResult::err("Exponentiation power is not allowed to be a signed integer type.");
			}
			else if (dynamic_cast<FixedPointType const*>(_other))
				return TypeResult::err("Exponent is fractional.");

			return isNegative() ? TypeProvider::int256() : TypeProvider::uint256();
		}
		else
		{
			auto commonType = Type::commonType(this, _other);
			if (!commonType)
				return nullptr;
			return commonType->binaryOperatorResult(_operator, _other);
		}
	}
	else if (_other->category() != category())
		return nullptr;

	RationalNumberType const& other = dynamic_cast<RationalNumberType const&>(*_other);
	if (TokenTraits::isCompareOp(_operator))
	{
		// Since we do not have a "BoolConstantType", we have to do the actual comparison
		// at runtime and convert to mobile typse first. Such a comparison is not a very common
		// use-case and will be optimized away.
		TypePointer thisMobile = mobileType();
		TypePointer otherMobile = other.mobileType();
		if (!thisMobile || !otherMobile)
			return nullptr;
		return thisMobile->binaryOperatorResult(_operator, otherMobile);
	}
	else
	{
		rational value;
		bool fractional = isFractional() || other.isFractional();
		switch (_operator)
		{
		//bit operations will only be enabled for integers and fixed types that resemble integers
		case Token::BitOr:
			if (fractional)
				return nullptr;
			value = m_value.numerator() | other.m_value.numerator();
			break;
		case Token::BitXor:
			if (fractional)
				return nullptr;
			value = m_value.numerator() ^ other.m_value.numerator();
			break;
		case Token::BitAnd:
			if (fractional)
				return nullptr;
			value = m_value.numerator() & other.m_value.numerator();
			break;
		case Token::Add:
			value = m_value + other.m_value;
			break;
		case Token::Sub:
			value = m_value - other.m_value;
			break;
		case Token::Mul:
			value = m_value * other.m_value;
			break;
		case Token::Div:
			if (other.m_value == rational(0))
				return nullptr;
			else
				value = m_value / other.m_value;
			break;
		case Token::Mod:
			if (other.m_value == rational(0))
				return nullptr;
			else if (fractional)
			{
				rational tempValue = m_value / other.m_value;
				value = m_value - (tempValue.numerator() / tempValue.denominator()) * other.m_value;
			}
			else
				value = m_value.numerator() % other.m_value.numerator();
			break;
		case Token::Exp:
		{
			if (other.isFractional())
				return nullptr;
			solAssert(other.m_value.denominator() == 1, "");
			bigint const& exp = other.m_value.numerator();

			// x ** 0 = 1
			// for 0, 1 and -1 the size of the exponent doesn't have to be restricted
			if (exp == 0)
				value = 1;
			else if (m_value.numerator() == 0 || m_value == 1)
				value = m_value;
			else if (m_value == -1)
			{
				bigint isOdd = abs(exp) & bigint(1);
				value = 1 - 2 * isOdd.convert_to<int>();
			}
			else
			{
				if (abs(exp) > numeric_limits<uint32_t>::max())
					return nullptr; // This will need too much memory to represent.

				uint32_t absExp = bigint(abs(exp)).convert_to<uint32_t>();

				if (!fitsPrecisionExp(abs(m_value.numerator()), absExp) || !fitsPrecisionExp(abs(m_value.denominator()), absExp))
					return TypeResult::err("Precision of rational constants is limited to 4096 bits.");

				static auto const optimizedPow = [](bigint const& _base, uint32_t _exponent) -> bigint {
					if (_base == 1)
						return 1;
					else if (_base == -1)
						return 1 - 2 * static_cast<int>(_exponent & 1);
					else
						return boost::multiprecision::pow(_base, _exponent);
				};

				bigint numerator = optimizedPow(m_value.numerator(), absExp);
				bigint denominator = optimizedPow(m_value.denominator(), absExp);

				if (exp >= 0)
					value = makeRational(numerator, denominator);
				else
					// invert
					value = makeRational(denominator, numerator);
			}
			break;
		}
		case Token::SHL:
		{
			if (fractional)
				return nullptr;
			else if (other.m_value < 0)
				return nullptr;
			else if (other.m_value > numeric_limits<uint32_t>::max())
				return nullptr;
			if (m_value.numerator() == 0)
				value = 0;
			else
			{
				uint32_t exponent = other.m_value.numerator().convert_to<uint32_t>();
				if (!fitsPrecisionBase2(abs(m_value.numerator()), exponent))
					return nullptr;
				value = m_value.numerator() * boost::multiprecision::pow(bigint(2), exponent);
			}
			break;
		}
		// NOTE: we're using >> (SAR) to denote right shifting. The type of the LValue
		//       determines the resulting type and the type of shift (SAR or SHR).
		case Token::SAR:
		{
			if (fractional)
				return nullptr;
			else if (other.m_value < 0)
				return nullptr;
			else if (other.m_value > numeric_limits<uint32_t>::max())
				return nullptr;
			if (m_value.numerator() == 0)
				value = 0;
			else
			{
				uint32_t exponent = other.m_value.numerator().convert_to<uint32_t>();
				if (exponent > boost::multiprecision::msb(boost::multiprecision::abs(m_value.numerator())))
					value = m_value.numerator() < 0 ? -1 : 0;
				else
				{
					if (m_value.numerator() < 0)
						// Add 1 to the negative value before dividing to get a result that is strictly too large,
						// then subtract 1 afterwards to round towards negative infinity.
						// This is the same algorithm as used in ExpressionCompiler::appendShiftOperatorCode(...).
						// To see this note that for negative x, xor(x,all_ones) = (-x-1) and
						// therefore xor(div(xor(x,all_ones), exp(2, shift_amount)), all_ones) is
						// -(-x - 1) / 2^shift_amount - 1, which is the same as
						// (x + 1) / 2^shift_amount - 1.
						value = rational((m_value.numerator() + 1) / boost::multiprecision::pow(bigint(2), exponent) - bigint(1), 1);
					else
						value = rational(m_value.numerator() / boost::multiprecision::pow(bigint(2), exponent), 1);
				}
			}
			break;
		}
		default:
			return nullptr;
		}

		// verify that numerator and denominator fit into 4096 bit after every operation
		if (value.numerator() != 0 && max(boost::multiprecision::msb(abs(value.numerator())), boost::multiprecision::msb(abs(value.denominator()))) > 4096)
			return TypeResult::err("Precision of rational constants is limited to 4096 bits.");

		return TypeResult{TypeProvider::rationalNumber(value)};
	}
}

string RationalNumberType::richIdentifier() const
{
	// rational seemingly will put the sign always on the numerator,
	// but let just make it deterministic here.
	bigint numerator = abs(m_value.numerator());
	bigint denominator = abs(m_value.denominator());
	if (m_value < 0)
		return "t_rational_minus_" + numerator.str() + "_by_" + denominator.str();
	else
		return "t_rational_" + numerator.str() + "_by_" + denominator.str();
}

bool RationalNumberType::operator==(Type const& _other) const
{
	if (_other.category() != category())
		return false;
	RationalNumberType const& other = dynamic_cast<RationalNumberType const&>(_other);
	return m_value == other.m_value;
}

string RationalNumberType::bigintToReadableString(bigint const& _num)
{
	string str = _num.str();
	if (str.size() > 32)
	{
		size_t omitted = str.size() - 8;
		str = str.substr(0, 4) + "...(" + to_string(omitted) + " digits omitted)..." + str.substr(str.size() - 4, 4);
	}
	return str;
}

string RationalNumberType::toString(bool) const
{
	if (!isFractional())
		return "int_const " + bigintToReadableString(m_value.numerator());

	string numerator = bigintToReadableString(m_value.numerator());
	string denominator = bigintToReadableString(m_value.denominator());
	return "rational_const " + numerator + " / " + denominator;
}

u256 RationalNumberType::literalValue(Literal const*) const
{
	// We ignore the literal and hope that the type was correctly determined to represent
	// its value.

	u256 value;
	bigint shiftedValue;

	if (!isFractional())
		shiftedValue = m_value.numerator();
	else
	{
		auto fixed = fixedPointType();
		solAssert(fixed, "Rational number cannot be represented as fixed point type.");
		unsigned fractionalDigits = fixed->fractionalDigits();
		shiftedValue = m_value.numerator() * boost::multiprecision::pow(bigint(10), fractionalDigits) / m_value.denominator();
	}

	// we ignore the literal and hope that the type was correctly determined
	solAssert(shiftedValue <= u256(-1), "Number constant too large.");
	solAssert(shiftedValue >= -(bigint(1) << 255), "Number constant too small.");

	if (m_value >= rational(0))
		value = u256(shiftedValue);
	else
		value = s2u(s256(shiftedValue));
	return value;
}

TypePointer RationalNumberType::mobileType() const
{
	if (!isFractional())
		return integerType();
	else
		return fixedPointType();
}

IntegerType const* RationalNumberType::integerType() const
{
	solAssert(!isFractional(), "integerType() called for fractional number.");
	bigint value = m_value.numerator();
	bool negative = (value < 0);
	if (negative) // convert to positive number of same bit requirements
		value = ((0 - value) - 1) << 1;
	if (value > u256(-1))
		return nullptr;
	else
		return TypeProvider::integer(
			max(util::bytesRequired(value), 1u) * 8,
			negative ? IntegerType::Modifier::Signed : IntegerType::Modifier::Unsigned
		);
}

FixedPointType const* RationalNumberType::fixedPointType() const
{
	bool negative = (m_value < 0);
	unsigned fractionalDigits = 0;
	rational value = abs(m_value); // We care about the sign later.
	rational maxValue = negative ?
		rational(bigint(1) << 255, 1):
		rational((bigint(1) << 256) - 1, 1);

	while (value * 10 <= maxValue && value.denominator() != 1 && fractionalDigits < 80)
	{
		value *= 10;
		fractionalDigits++;
	}

	if (value > maxValue)
		return nullptr;

	// This means we round towards zero for positive and negative values.
	bigint v = value.numerator() / value.denominator();

	if (negative && v != 0)
		// modify value to satisfy bit requirements for negative numbers:
		// add one bit for sign and decrement because negative numbers can be larger
		v = (v - 1) << 1;

	if (v > u256(-1))
		return nullptr;

	unsigned totalBits = max(util::bytesRequired(v), 1u) * 8;
	solAssert(totalBits <= 256, "");

	return TypeProvider::fixedPoint(
		totalBits, fractionalDigits,
		negative ? FixedPointType::Modifier::Signed : FixedPointType::Modifier::Unsigned
	);
}

StringLiteralType::StringLiteralType(Literal const& _literal):
	m_value(_literal.value())
{
}

StringLiteralType::StringLiteralType(string _value):
	m_value{std::move(_value)}
{
}

BoolResult StringLiteralType::isImplicitlyConvertibleTo(Type const& _convertTo) const
{
	if (auto fixedBytes = dynamic_cast<FixedBytesType const*>(&_convertTo))
		return static_cast<size_t>(fixedBytes->numBytes()) >= m_value.size();
	else if (auto arrayType = dynamic_cast<ArrayType const*>(&_convertTo))
		return
			arrayType->isByteArray() &&
			!(arrayType->dataStoredIn(DataLocation::Storage) && arrayType->isPointer()) &&
			!(arrayType->isString() && !util::validateUTF8(value()));
	else
		return false;
}

string StringLiteralType::richIdentifier() const
{
	// Since we have to return a valid identifier and the string itself may contain
	// anything, we hash it.
	return "t_stringliteral_" + util::toHex(util::keccak256(m_value).asBytes());
}

bool StringLiteralType::operator==(Type const& _other) const
{
	if (_other.category() != category())
		return false;
	return m_value == dynamic_cast<StringLiteralType const&>(_other).m_value;
}

std::string StringLiteralType::toString(bool) const
{
	size_t invalidSequence;

	if (!util::validateUTF8(m_value, invalidSequence))
		return "literal_string (contains invalid UTF-8 sequence at position " + util::toString(invalidSequence) + ")";

	return "literal_string \"" + m_value + "\"";
}

TypePointer StringLiteralType::mobileType() const
{
	return TypeProvider::stringMemory();
}

FixedBytesType::FixedBytesType(unsigned _bytes): m_bytes(_bytes)
{
	solAssert(
		m_bytes > 0 && m_bytes <= 32,
		"Invalid byte number for fixed bytes type: " + util::toString(m_bytes)
	);
}

BoolResult FixedBytesType::isImplicitlyConvertibleTo(Type const& _convertTo) const
{
	if (_convertTo.category() != category())
		return false;
	FixedBytesType const& convertTo = dynamic_cast<FixedBytesType const&>(_convertTo);
	return convertTo.m_bytes >= m_bytes;
}

BoolResult FixedBytesType::isExplicitlyConvertibleTo(Type const& _convertTo) const
{
	return (_convertTo.category() == Category::Integer && numBytes() * 8 == dynamic_cast<IntegerType const&>(_convertTo).numBits()) ||
		(_convertTo.category() == Category::Address && numBytes() == 20) ||
		_convertTo.category() == Category::FixedPoint ||
		_convertTo.category() == category();
}

TypeResult FixedBytesType::unaryOperatorResult(Token _operator) const
{
	// "delete" and "~" is okay for FixedBytesType
	if (_operator == Token::Delete)
		return TypeResult{TypeProvider::emptyTuple()};
	else if (_operator == Token::BitNot)
		return this;

	return nullptr;
}

TypeResult FixedBytesType::binaryOperatorResult(Token _operator, Type const* _other) const
{
	if (TokenTraits::isShiftOp(_operator))
	{
		if (isValidShiftAndAmountType(_operator, *_other))
			return this;
		else
			return nullptr;
	}

	auto commonType = dynamic_cast<FixedBytesType const*>(Type::commonType(this, _other));
	if (!commonType)
		return nullptr;

	// FixedBytes can be compared and have bitwise operators applied to them
	if (TokenTraits::isCompareOp(_operator) || TokenTraits::isBitOp(_operator))
		return TypeResult(commonType);

	return nullptr;
}

MemberList::MemberMap FixedBytesType::nativeMembers(ASTNode const*) const
{
	return MemberList::MemberMap{MemberList::Member{"length", TypeProvider::uint(8)}};
}

string FixedBytesType::richIdentifier() const
{
	return "t_bytes" + to_string(m_bytes);
}

bool FixedBytesType::operator==(Type const& _other) const
{
	if (_other.category() != category())
		return false;
	FixedBytesType const& other = dynamic_cast<FixedBytesType const&>(_other);
	return other.m_bytes == m_bytes;
}

u256 BoolType::literalValue(Literal const* _literal) const
{
	solAssert(_literal, "");
	if (_literal->token() == Token::TrueLiteral)
		return u256(1);
	else if (_literal->token() == Token::FalseLiteral)
		return u256(0);
	else
		solAssert(false, "Bool type constructed from non-boolean literal.");
}

TypeResult BoolType::unaryOperatorResult(Token _operator) const
{
	if (_operator == Token::Delete)
		return TypeProvider::emptyTuple();
	else if (_operator == Token::Not)
		return this;
	else
		return nullptr;
}

TypeResult BoolType::binaryOperatorResult(Token _operator, Type const* _other) const
{
	if (category() != _other->category())
		return nullptr;
	if (_operator == Token::Equal || _operator == Token::NotEqual || _operator == Token::And || _operator == Token::Or)
		return _other;
	else
		return nullptr;
}

Type const* ContractType::encodingType() const
{
	if (isSuper())
		return nullptr;

	if (isPayable())
		return TypeProvider::payableAddress();
	else
		return TypeProvider::address();
}

BoolResult ContractType::isImplicitlyConvertibleTo(Type const& _convertTo) const
{
	if (m_super)
		return false;

	if (*this == _convertTo)
		return true;
	if (_convertTo.category() == Category::Contract)
	{
		auto const& bases = contractDefinition().annotation().linearizedBaseContracts;
		if (m_super && bases.size() <= 1)
			return false;
		return find(
			m_super ? ++bases.begin() : bases.begin(), bases.end(),
			&dynamic_cast<ContractType const&>(_convertTo).contractDefinition()
		) != bases.end();
	}
	return false;
}

BoolResult ContractType::isExplicitlyConvertibleTo(Type const& _convertTo) const
{
	if (m_super)
		return false;

	if (auto const* addressType = dynamic_cast<AddressType const*>(&_convertTo))
		return isPayable() || (addressType->stateMutability() < StateMutability::Payable);

	return isImplicitlyConvertibleTo(_convertTo);
}

bool ContractType::isPayable() const
{
	auto receiveFunction = m_contract.receiveFunction();
	auto fallbackFunction = m_contract.fallbackFunction();
	return receiveFunction || (fallbackFunction && fallbackFunction->isPayable());
}

TypeResult ContractType::unaryOperatorResult(Token _operator) const
{
	if (isSuper())
		return nullptr;
	else if (_operator == Token::Delete)
		return TypeProvider::emptyTuple();
	else
		return nullptr;
}

Type const* ReferenceType::withLocation(DataLocation _location, bool _isPointer) const
{
	return TypeProvider::withLocation(this, _location, _isPointer);
}

TypeResult ReferenceType::unaryOperatorResult(Token _operator) const
{
	if (_operator != Token::Delete)
		return nullptr;
	// delete can be used on everything except calldata references or storage pointers
	// (storage references are ok)
	switch (location())
	{
	case DataLocation::CallData:
		return nullptr;
	case DataLocation::Memory:
		return TypeProvider::emptyTuple();
	case DataLocation::Storage:
		return isPointer() ? nullptr : TypeProvider::emptyTuple();
	}
	return nullptr;
}

bool ReferenceType::isPointer() const
{
	if (m_location == DataLocation::Storage)
		return m_isPointer;
	else
		return true;
}

TypePointer ReferenceType::copyForLocationIfReference(Type const* _type) const
{
	return TypeProvider::withLocationIfReference(m_location, _type);
}

string ReferenceType::stringForReferencePart() const
{
	switch (m_location)
	{
	case DataLocation::Storage:
		return string("storage ") + (isPointer() ? "pointer" : "ref");
	case DataLocation::CallData:
		return "calldata";
	case DataLocation::Memory:
		return "memory";
	}
	solAssert(false, "");
	return "";
}

string ReferenceType::identifierLocationSuffix() const
{
	string id;
	switch (location())
	{
	case DataLocation::Storage:
		id += "_storage";
		break;
	case DataLocation::Memory:
		id += "_memory";
		break;
	case DataLocation::CallData:
		id += "_calldata";
		break;
	}
	if (isPointer())
		id += "_ptr";
	return id;
}

ArrayType::ArrayType(DataLocation _location, bool _isString):
	ReferenceType(_location),
	m_arrayKind(_isString ? ArrayKind::String : ArrayKind::Bytes),
	m_baseType{TypeProvider::byte()}
{
}

void ArrayType::clearCache() const
{
	Type::clearCache();

	m_interfaceType.reset();
	m_interfaceType_library.reset();
}

BoolResult ArrayType::isImplicitlyConvertibleTo(Type const& _convertTo) const
{
	if (_convertTo.category() != category())
		return false;
	auto& convertTo = dynamic_cast<ArrayType const&>(_convertTo);
	if (convertTo.isByteArray() != isByteArray() || convertTo.isString() != isString())
		return false;
	// memory/calldata to storage can be converted, but only to a direct storage reference
	if (convertTo.location() == DataLocation::Storage && location() != DataLocation::Storage && convertTo.isPointer())
		return false;
	if (convertTo.location() == DataLocation::CallData && location() != convertTo.location())
		return false;
	if (convertTo.location() == DataLocation::Storage && !convertTo.isPointer())
	{
		// Less restrictive conversion, since we need to copy anyway.
		if (!baseType()->isImplicitlyConvertibleTo(*convertTo.baseType()))
			return false;
		if (convertTo.isDynamicallySized())
			return true;
		return !isDynamicallySized() && convertTo.length() >= length();
	}
	else
	{
		// Conversion to storage pointer or to memory, we de not copy element-for-element here, so
		// require that the base type is the same, not only convertible.
		// This disallows assignment of nested dynamic arrays from storage to memory for now.
		if (
			*TypeProvider::withLocationIfReference(location(), baseType()) !=
			*TypeProvider::withLocationIfReference(location(), convertTo.baseType())
		)
			return false;
		if (isDynamicallySized() != convertTo.isDynamicallySized())
			return false;
		// We also require that the size is the same.
		if (!isDynamicallySized() && length() != convertTo.length())
			return false;
		return true;
	}
}

BoolResult ArrayType::isExplicitlyConvertibleTo(Type const& _convertTo) const
{
	if (isImplicitlyConvertibleTo(_convertTo))
		return true;
	// allow conversion bytes <-> string
	if (_convertTo.category() != category())
		return false;
	auto& convertTo = dynamic_cast<ArrayType const&>(_convertTo);
	if (convertTo.location() != location())
		return false;
	if (!isByteArray() || !convertTo.isByteArray())
		return false;
	return true;
}

string ArrayType::richIdentifier() const
{
	string id;
	if (isString())
		id = "t_string";
	else if (isByteArray())
		id = "t_bytes";
	else
	{
		id = "t_array";
		id += identifierList(baseType());
		if (isDynamicallySized())
			id += "dyn";
		else
			id += length().str();
	}
	id += identifierLocationSuffix();

	return id;
}

bool ArrayType::operator==(Type const& _other) const
{
	if (_other.category() != category())
		return false;
	ArrayType const& other = dynamic_cast<ArrayType const&>(_other);
	if (
		!ReferenceType::operator==(other) ||
		other.isByteArray() != isByteArray() ||
		other.isString() != isString() ||
		other.isDynamicallySized() != isDynamicallySized()
	)
		return false;
	if (*other.baseType() != *baseType())
		return false;
	return isDynamicallySized() || length() == other.length();
}

BoolResult ArrayType::validForLocation(DataLocation _loc) const
{
	if (auto arrayBaseType = dynamic_cast<ArrayType const*>(baseType()))
	{
		BoolResult result = arrayBaseType->validForLocation(_loc);
		if (!result)
			return result;
	}
	if (isDynamicallySized())
		return true;
	switch (_loc)
	{
		case DataLocation::Memory:
		{
			bigint size = bigint(length());
			auto type = m_baseType;
			while (auto arrayType = dynamic_cast<ArrayType const*>(type))
			{
				if (arrayType->isDynamicallySized())
					break;
				else
				{
					size *= arrayType->length();
					type = arrayType->baseType();
				}
			}
			if (type->isDynamicallySized())
				size *= type->memoryHeadSize();
			else
				size *= type->memoryDataSize();
			if (size >= numeric_limits<unsigned>::max())
				return BoolResult::err("Type too large for memory.");
			break;
		}
		case DataLocation::CallData:
		{
			if (unlimitedStaticCalldataSize(true) >= numeric_limits<unsigned>::max())
				return BoolResult::err("Type too large for calldata.");
			break;
		}
		case DataLocation::Storage:
			if (storageSizeUpperBound() >= bigint(1) << 256)
				return BoolResult::err("Type too large for storage.");
			break;
	}
	return true;
}

bigint ArrayType::unlimitedStaticCalldataSize(bool _padded) const
{
	solAssert(!isDynamicallySized(), "");
	bigint size = bigint(length()) * calldataStride();
	if (_padded)
		size = ((size + 31) / 32) * 32;
	return size;
}

unsigned ArrayType::calldataEncodedSize(bool _padded) const
{
	solAssert(!isDynamicallyEncoded(), "");
	bigint size = unlimitedStaticCalldataSize(_padded);
	solAssert(size <= numeric_limits<unsigned>::max(), "Array size does not fit unsigned.");
	return unsigned(size);
}

unsigned ArrayType::calldataEncodedTailSize() const
{
	solAssert(isDynamicallyEncoded(), "");
	if (isDynamicallySized())
		// We do not know the dynamic length itself, but at least the uint256 containing the
		// length must still be present.
		return 32;
	bigint size = unlimitedStaticCalldataSize(false);
	solAssert(size <= numeric_limits<unsigned>::max(), "Array size does not fit unsigned.");
	return unsigned(size);
}

bool ArrayType::isDynamicallyEncoded() const
{
	return isDynamicallySized() || baseType()->isDynamicallyEncoded();
}

bigint ArrayType::storageSizeUpperBound() const
{
	if (isDynamicallySized())
		return 1;
	else
		return length() * baseType()->storageSizeUpperBound();
}

u256 ArrayType::storageSize() const
{
	if (isDynamicallySized())
		return 1;

	bigint size;
	unsigned baseBytes = baseType()->storageBytes();
	if (baseBytes == 0)
		size = 1;
	else if (baseBytes < 32)
	{
		unsigned itemsPerSlot = 32 / baseBytes;
		size = (bigint(length()) + (itemsPerSlot - 1)) / itemsPerSlot;
	}
	else
		size = bigint(length()) * baseType()->storageSize();
	solAssert(size < bigint(1) << 256, "Array too large for storage.");
	return max<u256>(1, u256(size));
}

vector<tuple<string, TypePointer>> ArrayType::makeStackItems() const
{
	switch (m_location)
	{
		case DataLocation::CallData:
			if (isDynamicallySized())
				return {std::make_tuple("offset", TypeProvider::uint256()), std::make_tuple("length", TypeProvider::uint256())};
			else
				return {std::make_tuple("offset", TypeProvider::uint256())};
		case DataLocation::Memory:
			return {std::make_tuple("mpos", TypeProvider::uint256())};
		case DataLocation::Storage:
			// byte offset inside storage value is omitted
			return {std::make_tuple("slot", TypeProvider::uint256())};
	}
	solAssert(false, "");
}

string ArrayType::toString(bool _short) const
{
	string ret;
	if (isString())
		ret = "string";
	else if (isByteArray())
		ret = "bytes";
	else
	{
		ret = baseType()->toString(_short) + "[";
		if (!isDynamicallySized())
			ret += length().str();
		ret += "]";
	}
	if (!_short)
		ret += " " + stringForReferencePart();
	return ret;
}

string ArrayType::canonicalName() const
{
	string ret;
	if (isString())
		ret = "string";
	else if (isByteArray())
		ret = "bytes";
	else
	{
		ret = baseType()->canonicalName() + "[";
		if (!isDynamicallySized())
			ret += length().str();
		ret += "]";
	}
	return ret;
}

string ArrayType::signatureInExternalFunction(bool _structsByName) const
{
	if (isByteArray())
		return canonicalName();
	else
	{
		solAssert(baseType(), "");
		return
			baseType()->signatureInExternalFunction(_structsByName) +
			"[" +
			(isDynamicallySized() ? "" : length().str()) +
			"]";
	}
}

MemberList::MemberMap ArrayType::nativeMembers(ASTNode const*) const
{
	MemberList::MemberMap members;
	if (!isString())
	{
		members.emplace_back("length", TypeProvider::uint256());
		if (isDynamicallySized() && location() == DataLocation::Storage)
		{
			members.emplace_back("push", TypeProvider::function(
				TypePointers{},
				TypePointers{baseType()},
				strings{},
				strings{string()},
				isByteArray() ? FunctionType::Kind::ByteArrayPush : FunctionType::Kind::ArrayPush
			));
			members.emplace_back("push", TypeProvider::function(
				TypePointers{baseType()},
				TypePointers{},
				strings{string()},
				strings{},
				isByteArray() ? FunctionType::Kind::ByteArrayPush : FunctionType::Kind::ArrayPush
			));
			members.emplace_back("pop", TypeProvider::function(
				TypePointers{},
				TypePointers{},
				strings{},
				strings{},
				FunctionType::Kind::ArrayPop
			));
		}
	}
	return members;
}

TypePointer ArrayType::encodingType() const
{
	if (location() == DataLocation::Storage)
		return TypeProvider::uint256();
	else
		return TypeProvider::withLocation(this, DataLocation::Memory, true);
}

TypePointer ArrayType::decodingType() const
{
	if (location() == DataLocation::Storage)
		return TypeProvider::uint256();
	else
		return this;
}

TypeResult ArrayType::interfaceType(bool _inLibrary) const
{
	if (_inLibrary && m_interfaceType_library.has_value())
		return *m_interfaceType_library;

	if (!_inLibrary && m_interfaceType.has_value())
		return *m_interfaceType;

	TypeResult result{TypePointer{}};
	TypeResult baseInterfaceType = m_baseType->interfaceType(_inLibrary);

	if (!baseInterfaceType.get())
	{
		solAssert(!baseInterfaceType.message().empty(), "Expected detailed error message!");
		result = baseInterfaceType;
	}
	else if (_inLibrary && location() == DataLocation::Storage)
		result = this;
	else if (m_arrayKind != ArrayKind::Ordinary)
		result = TypeProvider::withLocation(this, DataLocation::Memory, true);
	else if (isDynamicallySized())
		result = TypeProvider::array(DataLocation::Memory, baseInterfaceType);
	else
		result = TypeProvider::array(DataLocation::Memory, baseInterfaceType, m_length);

	if (_inLibrary)
		m_interfaceType_library = result;
	else
		m_interfaceType = result;

	return result;
}

Type const* ArrayType::finalBaseType(bool _breakIfDynamicArrayType) const
{
	Type const* finalBaseType = this;

	while (auto arrayType = dynamic_cast<ArrayType const*>(finalBaseType))
	{
		if (_breakIfDynamicArrayType && arrayType->isDynamicallySized())
			break;
		finalBaseType = arrayType->baseType();
	}

	return finalBaseType;
}

u256 ArrayType::memoryDataSize() const
{
	solAssert(!isDynamicallySized(), "");
	solAssert(m_location == DataLocation::Memory, "");
	solAssert(!isByteArray(), "");
	bigint size = bigint(m_length) * m_baseType->memoryHeadSize();
	solAssert(size <= numeric_limits<u256>::max(), "Array size does not fit u256.");
	return u256(size);
}

std::unique_ptr<ReferenceType> ArrayType::copyForLocation(DataLocation _location, bool _isPointer) const
{
	auto copy = make_unique<ArrayType>(_location);
	if (_location == DataLocation::Storage)
		copy->m_isPointer = _isPointer;
	copy->m_arrayKind = m_arrayKind;
	copy->m_baseType = copy->copyForLocationIfReference(m_baseType);
	copy->m_hasDynamicLength = m_hasDynamicLength;
	copy->m_length = m_length;
	return copy;
}

BoolResult ArraySliceType::isImplicitlyConvertibleTo(Type const& _other) const
{
	if (m_arrayType.location() == DataLocation::CallData && m_arrayType.isDynamicallySized() && m_arrayType == _other)
		return true;
	return (*this) == _other;
}

string ArraySliceType::richIdentifier() const
{
	return m_arrayType.richIdentifier() + "_slice";
}

bool ArraySliceType::operator==(Type const& _other) const
{
	if (auto const* other = dynamic_cast<ArraySliceType const*>(&_other))
		return m_arrayType == other->m_arrayType;
	return false;
}

string ArraySliceType::toString(bool _short) const
{
	return m_arrayType.toString(_short) + " slice";
}

TypePointer ArraySliceType::mobileType() const
{
	if (
		m_arrayType.dataStoredIn(DataLocation::CallData) &&
		m_arrayType.isDynamicallySized() &&
		!m_arrayType.baseType()->isDynamicallyEncoded()
	)
		return &m_arrayType;
	else
		return this;
}


std::vector<std::tuple<std::string, TypePointer>> ArraySliceType::makeStackItems() const
{
	return {{"offset", TypeProvider::uint256()}, {"length", TypeProvider::uint256()}};
}

string ContractType::richIdentifier() const
{
	return (m_super ? "t_super" : "t_contract") + parenthesizeUserIdentifier(m_contract.name()) + to_string(m_contract.id());
}

bool ContractType::operator==(Type const& _other) const
{
	if (_other.category() != category())
		return false;
	ContractType const& other = dynamic_cast<ContractType const&>(_other);
	return other.m_contract == m_contract && other.m_super == m_super;
}

string ContractType::toString(bool) const
{
	return
		string(m_contract.isLibrary() ? "library " : "contract ") +
		string(m_super ? "super " : "") +
		m_contract.name();
}

string ContractType::canonicalName() const
{
	return m_contract.annotation().canonicalName;
}

MemberList::MemberMap ContractType::nativeMembers(ASTNode const*) const
{
	MemberList::MemberMap members;
	if (m_super)
	{
		// add the most derived of all functions which are visible in derived contracts
		auto bases = m_contract.annotation().linearizedBaseContracts;
		solAssert(bases.size() >= 1, "linearizedBaseContracts should at least contain the most derived contract.");
		// `sliced(1, ...)` ignores the most derived contract, which should not be searchable from `super`.
		for (ContractDefinition const* base: bases | boost::adaptors::sliced(1, bases.size()))
			for (FunctionDefinition const* function: base->definedFunctions())
			{
				if (!function->isVisibleInDerivedContracts() || !function->isImplemented())
					continue;

				auto functionType = TypeProvider::function(*function, FunctionType::Kind::Internal);
				bool functionWithEqualArgumentsFound = false;
				for (auto const& member: members)
				{
					if (member.name != function->name())
						continue;
					auto memberType = dynamic_cast<FunctionType const*>(member.type);
					solAssert(!!memberType, "Override changes type.");
					if (!memberType->hasEqualParameterTypes(*functionType))
						continue;
					functionWithEqualArgumentsFound = true;
					break;
				}
				if (!functionWithEqualArgumentsFound)
					members.emplace_back(function->name(), functionType, function);
			}
	}
	else if (!m_contract.isLibrary())
		for (auto const& it: m_contract.interfaceFunctions())
			members.emplace_back(
				it.second->declaration().name(),
				it.second->asExternallyCallableFunction(m_contract.isLibrary()),
				&it.second->declaration()
			);

	return members;
}

FunctionType const* ContractType::newExpressionType() const
{
	if (!m_constructorType)
		m_constructorType = FunctionType::newExpressionType(m_contract);
	return m_constructorType;
}

vector<tuple<VariableDeclaration const*, u256, unsigned>> ContractType::stateVariables() const
{
	vector<VariableDeclaration const*> variables;
	for (ContractDefinition const* contract: boost::adaptors::reverse(m_contract.annotation().linearizedBaseContracts))
		for (VariableDeclaration const* variable: contract->stateVariables())
			if (!(variable->isConstant() || variable->immutable()))
				variables.push_back(variable);
	TypePointers types;
	for (auto variable: variables)
		types.push_back(variable->annotation().type);
	StorageOffsets offsets;
	offsets.computeOffsets(types);

	vector<tuple<VariableDeclaration const*, u256, unsigned>> variablesAndOffsets;
	for (size_t index = 0; index < variables.size(); ++index)
		if (auto const* offset = offsets.offset(index))
			variablesAndOffsets.emplace_back(variables[index], offset->first, offset->second);
	return variablesAndOffsets;
}

vector<VariableDeclaration const*> ContractType::immutableVariables() const
{
	vector<VariableDeclaration const*> variables;
	for (ContractDefinition const* contract: boost::adaptors::reverse(m_contract.annotation().linearizedBaseContracts))
		for (VariableDeclaration const* variable: contract->stateVariables())
			if (variable->immutable())
				variables.push_back(variable);
	return variables;
}

vector<tuple<string, TypePointer>> ContractType::makeStackItems() const
{
	if (m_super)
		return {};
	else
		return {make_tuple("address", isPayable() ? TypeProvider::payableAddress() : TypeProvider::address())};
}

void StructType::clearCache() const
{
	Type::clearCache();

	m_interfaceType.reset();
	m_interfaceType_library.reset();
}

Type const* StructType::encodingType() const
{
	if (location() != DataLocation::Storage)
		return this;

	return TypeProvider::uint256();
}

BoolResult StructType::isImplicitlyConvertibleTo(Type const& _convertTo) const
{
	if (_convertTo.category() != category())
		return false;
	auto& convertTo = dynamic_cast<StructType const&>(_convertTo);
	// memory/calldata to storage can be converted, but only to a direct storage reference
	if (convertTo.location() == DataLocation::Storage && location() != DataLocation::Storage && convertTo.isPointer())
		return false;
	if (convertTo.location() == DataLocation::CallData && location() != convertTo.location())
		return false;
	return this->m_struct == convertTo.m_struct;
}

string StructType::richIdentifier() const
{
	return "t_struct" + parenthesizeUserIdentifier(m_struct.name()) + to_string(m_struct.id()) + identifierLocationSuffix();
}

bool StructType::operator==(Type const& _other) const
{
	if (_other.category() != category())
		return false;
	StructType const& other = dynamic_cast<StructType const&>(_other);
	return ReferenceType::operator==(other) && other.m_struct == m_struct;
}


unsigned StructType::calldataEncodedSize(bool) const
{
	solAssert(!isDynamicallyEncoded(), "");

	unsigned size = 0;
	for (auto const& member: members(nullptr))
	{
		solAssert(!member.type->containsNestedMapping(), "");
		// Struct members are always padded.
		size += member.type->calldataEncodedSize();
	}
	return size;
}


unsigned StructType::calldataEncodedTailSize() const
{
	solAssert(isDynamicallyEncoded(), "");

	unsigned size = 0;
	for (auto const& member: members(nullptr))
	{
		solAssert(!member.type->containsNestedMapping(), "");
		// Struct members are always padded.
		size += member.type->calldataHeadSize();
	}
	return size;
}

unsigned StructType::calldataOffsetOfMember(std::string const& _member) const
{
	unsigned offset = 0;
	for (auto const& member: members(nullptr))
	{
		solAssert(!member.type->containsNestedMapping(), "");
		if (member.name == _member)
			return offset;
		// Struct members are always padded.
		offset += member.type->calldataHeadSize();
	}
	solAssert(false, "Struct member not found.");
}

bool StructType::isDynamicallyEncoded() const
{
	if (recursive())
		return true;
	solAssert(interfaceType(false).get(), "");
	for (auto t: memoryMemberTypes())
	{
		solAssert(t, "Parameter should have external type.");
		t = t->interfaceType(false);
		if (t->isDynamicallyEncoded())
			return true;
	}
	return false;
}

u256 StructType::memoryDataSize() const
{
	u256 size;
	for (auto const& t: memoryMemberTypes())
		size += t->memoryHeadSize();
	return size;
}

bigint StructType::storageSizeUpperBound() const
{
	bigint size = 1;
	for (auto const& member: members(nullptr))
		size += member.type->storageSizeUpperBound();
	return size;
}

u256 StructType::storageSize() const
{
	return max<u256>(1, members(nullptr).storageSize());
}

bool StructType::containsNestedMapping() const
{
	if (!m_struct.annotation().containsNestedMapping.has_value())
	{
		bool hasNestedMapping = false;

		util::BreadthFirstSearch<StructDefinition const*> breadthFirstSearch{{&m_struct}};

		breadthFirstSearch.run(
			[&](StructDefinition const* _struct, auto&& _addChild)
			{
				for (auto const& member: _struct->members())
				{
					TypePointer memberType = member->annotation().type;
					solAssert(memberType, "");

					if (auto arrayType = dynamic_cast<ArrayType const*>(memberType))
						memberType = arrayType->finalBaseType(false);

					if (dynamic_cast<MappingType const*>(memberType))
					{
						hasNestedMapping = true;
						breadthFirstSearch.abort();
					}
					else if (auto structType = dynamic_cast<StructType const*>(memberType))
						_addChild(&structType->structDefinition());
				}

			});

		m_struct.annotation().containsNestedMapping = hasNestedMapping;
	}

	return m_struct.annotation().containsNestedMapping.value();
}

string StructType::toString(bool _short) const
{
	string ret = "struct " + m_struct.annotation().canonicalName;
	if (!_short)
		ret += " " + stringForReferencePart();
	return ret;
}

MemberList::MemberMap StructType::nativeMembers(ASTNode const*) const
{
	MemberList::MemberMap members;
	for (ASTPointer<VariableDeclaration> const& variable: m_struct.members())
	{
		TypePointer type = variable->annotation().type;
		solAssert(type, "");
		solAssert(!(location() != DataLocation::Storage && type->containsNestedMapping()), "");
		members.emplace_back(
			variable->name(),
			copyForLocationIfReference(type),
			variable.get()
		);
	}
	return members;
}

TypeResult StructType::interfaceType(bool _inLibrary) const
{
	if (!_inLibrary)
	{
		if (!m_interfaceType.has_value())
		{
			if (recursive())
				m_interfaceType = TypeResult::err("Recursive type not allowed for public or external contract functions.");
			else
			{
				TypeResult result{TypePointer{}};
				for (ASTPointer<VariableDeclaration> const& member: m_struct.members())
				{
					if (!member->annotation().type)
					{
						result = TypeResult::err("Invalid type!");
						break;
					}
					auto interfaceType = member->annotation().type->interfaceType(false);
					if (!interfaceType.get())
					{
						solAssert(!interfaceType.message().empty(), "Expected detailed error message!");
						result = interfaceType;
						break;
					}
				}
				if (result.message().empty())
					m_interfaceType = TypeProvider::withLocation(this, DataLocation::Memory, true);
				else
					m_interfaceType = result;
			}
		}
		return *m_interfaceType;
	}
	else if (m_interfaceType_library.has_value())
		return *m_interfaceType_library;

	TypeResult result{TypePointer{}};

	if (recursive() && !(_inLibrary && location() == DataLocation::Storage))
		return TypeResult::err(
			"Recursive structs can only be passed as storage pointers to libraries, "
			"not as memory objects to contract functions."
		);

	util::BreadthFirstSearch<StructDefinition const*> breadthFirstSearch{{&m_struct}};
	breadthFirstSearch.run(
		[&](StructDefinition const* _struct, auto&& _addChild)
		{
			// Check that all members have interface types.
			// Return an error if at least one struct member does not have a type.
			// This might happen, for example, if the type of the member does not exist.
			for (ASTPointer<VariableDeclaration> const& variable: _struct->members())
			{
				// If the struct member does not have a type return false.
				// A TypeError is expected in this case.
				if (!variable->annotation().type)
				{
					result = TypeResult::err("Invalid type!");
					breadthFirstSearch.abort();
					return;
				}

				Type const* memberType = variable->annotation().type;

				while (
					memberType->category() == Type::Category::Array ||
					memberType->category() == Type::Category::Mapping
				)
				{
					if (auto arrayType = dynamic_cast<ArrayType const*>(memberType))
						memberType = arrayType->finalBaseType(false);
					else if (auto mappingType = dynamic_cast<MappingType const*>(memberType))
						memberType = mappingType->valueType();
				}

				if (StructType const* innerStruct = dynamic_cast<StructType const*>(memberType))
					_addChild(&innerStruct->structDefinition());
				else
				{
					auto iType = memberType->interfaceType(_inLibrary);
					if (!iType.get())
					{
						solAssert(!iType.message().empty(), "Expected detailed error message!");
						result = iType;
						breadthFirstSearch.abort();
						return;
					}
				}
			}
		}
	);

	if (!result.message().empty())
		return result;

	if (location() == DataLocation::Storage)
		m_interfaceType_library = this;
	else
		m_interfaceType_library = TypeProvider::withLocation(this, DataLocation::Memory, true);
	return *m_interfaceType_library;
}

BoolResult StructType::validForLocation(DataLocation _loc) const
{
	for (auto const& member: m_struct.members())
		if (auto referenceType = dynamic_cast<ReferenceType const*>(member->annotation().type))
		{
			BoolResult result = referenceType->validForLocation(_loc);
			if (!result)
				return result;
		}

	if (
		_loc == DataLocation::Storage &&
		storageSizeUpperBound() >= bigint(1) << 256
	)
		return BoolResult::err("Type too large for storage.");

	return true;
}

bool StructType::recursive() const
{
	solAssert(m_struct.annotation().recursive.has_value(), "Called StructType::recursive() before DeclarationTypeChecker.");
	return *m_struct.annotation().recursive;
}

std::unique_ptr<ReferenceType> StructType::copyForLocation(DataLocation _location, bool _isPointer) const
{
	auto copy = make_unique<StructType>(m_struct, _location);
	if (_location == DataLocation::Storage)
		copy->m_isPointer = _isPointer;
	return copy;
}

string StructType::signatureInExternalFunction(bool _structsByName) const
{
	if (_structsByName)
		return canonicalName();
	else
	{
		TypePointers memberTypes = memoryMemberTypes();
		auto memberTypeStrings = memberTypes | boost::adaptors::transformed([&](TypePointer _t) -> string
		{
			solAssert(_t, "Parameter should have external type.");
			auto t = _t->interfaceType(_structsByName);
			solAssert(t.get(), "");
			return t.get()->signatureInExternalFunction(_structsByName);
		});
		return "(" + boost::algorithm::join(memberTypeStrings, ",") + ")";
	}
}

string StructType::canonicalName() const
{
	return m_struct.annotation().canonicalName;
}

FunctionTypePointer StructType::constructorType() const
{
	TypePointers paramTypes;
	strings paramNames;
	solAssert(!containsNestedMapping(), "");
	for (auto const& member: members(nullptr))
	{
		paramNames.push_back(member.name);
		paramTypes.push_back(TypeProvider::withLocationIfReference(DataLocation::Memory, member.type));
	}
	return TypeProvider::function(
		paramTypes,
		TypePointers{TypeProvider::withLocation(this, DataLocation::Memory, false)},
		paramNames,
		strings(1, ""),
		FunctionType::Kind::Internal
	);
}

pair<u256, unsigned> const& StructType::storageOffsetsOfMember(string const& _name) const
{
	auto const* offsets = members(nullptr).memberStorageOffset(_name);
	solAssert(offsets, "Storage offset of non-existing member requested.");
	return *offsets;
}

u256 StructType::memoryOffsetOfMember(string const& _name) const
{
	u256 offset;
	for (auto const& member: members(nullptr))
		if (member.name == _name)
			return offset;
		else
			offset += member.type->memoryHeadSize();
	solAssert(false, "Member not found in struct.");
	return 0;
}

TypePointers StructType::memoryMemberTypes() const
{
	solAssert(!containsNestedMapping(), "");
	TypePointers types;
	for (ASTPointer<VariableDeclaration> const& variable: m_struct.members())
		types.push_back(TypeProvider::withLocationIfReference(DataLocation::Memory, variable->annotation().type));

	return types;
}

vector<tuple<string, TypePointer>> StructType::makeStackItems() const
{
	switch (m_location)
	{
		case DataLocation::CallData:
			return {std::make_tuple("offset", TypeProvider::uint256())};
		case DataLocation::Memory:
			return {std::make_tuple("mpos", TypeProvider::uint256())};
		case DataLocation::Storage:
			return {std::make_tuple("slot", TypeProvider::uint256())};
	}
	solAssert(false, "");
}


TypePointer EnumType::encodingType() const
{
	return TypeProvider::uint(8 * storageBytes());
}

TypeResult EnumType::unaryOperatorResult(Token _operator) const
{
	return _operator == Token::Delete ? TypeProvider::emptyTuple() : nullptr;
}

string EnumType::richIdentifier() const
{
	return "t_enum" + parenthesizeUserIdentifier(m_enum.name()) + to_string(m_enum.id());
}

bool EnumType::operator==(Type const& _other) const
{
	if (_other.category() != category())
		return false;
	EnumType const& other = dynamic_cast<EnumType const&>(_other);
	return other.m_enum == m_enum;
}

unsigned EnumType::storageBytes() const
{
	size_t elements = numberOfMembers();
	if (elements <= 1)
		return 1;
	else
		return util::bytesRequired(elements - 1);
}

string EnumType::toString(bool) const
{
	return string("enum ") + m_enum.annotation().canonicalName;
}

string EnumType::canonicalName() const
{
	return m_enum.annotation().canonicalName;
}

size_t EnumType::numberOfMembers() const
{
	return m_enum.members().size();
}

BoolResult EnumType::isExplicitlyConvertibleTo(Type const& _convertTo) const
{
	return _convertTo == *this || _convertTo.category() == Category::Integer;
}

unsigned EnumType::memberValue(ASTString const& _member) const
{
	unsigned index = 0;
	for (ASTPointer<EnumValue> const& decl: m_enum.members())
	{
		if (decl->name() == _member)
			return index;
		++index;
	}
	solAssert(false, "Requested unknown enum value " + _member);
}

BoolResult TupleType::isImplicitlyConvertibleTo(Type const& _other) const
{
	if (auto tupleType = dynamic_cast<TupleType const*>(&_other))
	{
		TypePointers const& targets = tupleType->components();
		if (targets.empty())
			return components().empty();
		if (components().size() != targets.size())
			return false;
		for (size_t i = 0; i < targets.size(); ++i)
			if (!components()[i] && targets[i])
				return false;
			else if (components()[i] && targets[i] && !components()[i]->isImplicitlyConvertibleTo(*targets[i]))
				return false;
		return true;
	}
	else
		return false;
}

string TupleType::richIdentifier() const
{
	return "t_tuple" + identifierList(components());
}

bool TupleType::operator==(Type const& _other) const
{
	if (auto tupleType = dynamic_cast<TupleType const*>(&_other))
		return components() == tupleType->components();
	else
		return false;
}

string TupleType::toString(bool _short) const
{
	if (components().empty())
		return "tuple()";
	string str = "tuple(";
	for (auto const& t: components())
		str += (t ? t->toString(_short) : "") + ",";
	str.pop_back();
	return str + ")";
}

u256 TupleType::storageSize() const
{
	solAssert(false, "Storage size of non-storable tuple type requested.");
}

vector<tuple<string, TypePointer>> TupleType::makeStackItems() const
{
	vector<tuple<string, TypePointer>> slots;
	unsigned i = 1;
	for (auto const& t: components())
	{
		if (t)
			slots.emplace_back("component_" + std::to_string(i), t);
		++i;
	}
	return slots;
}

TypePointer TupleType::mobileType() const
{
	TypePointers mobiles;
	for (auto const& c: components())
	{
		if (c)
		{
			auto mt = c->mobileType();
			if (!mt)
				return nullptr;
			mobiles.push_back(mt);
		}
		else
			mobiles.push_back(nullptr);
	}
	return TypeProvider::tuple(move(mobiles));
}

TypePointer TupleType::closestTemporaryType(Type const* _targetType) const
{
	solAssert(!!_targetType, "");
	TypePointers const& targetComponents = dynamic_cast<TupleType const&>(*_targetType).components();
	solAssert(components().size() == targetComponents.size(), "");
	TypePointers tempComponents(targetComponents.size());
	for (size_t i = 0; i < targetComponents.size(); ++i)
	{
		if (components()[i] && targetComponents[i])
		{
			tempComponents[i] = components()[i]->closestTemporaryType(targetComponents[i]);
			solAssert(tempComponents[i], "");
		}
	}
	return TypeProvider::tuple(move(tempComponents));
}

FunctionType::FunctionType(FunctionDefinition const& _function, Kind _kind):
	m_kind(_kind),
	m_stateMutability(_function.stateMutability()),
	m_declaration(&_function)
{
	solAssert(
		_kind == Kind::Internal || _kind == Kind::External || _kind == Kind::Declaration,
		"Only internal or external function types or function declaration types can be created from function definitions."
	);
	if (_kind == Kind::Internal && m_stateMutability == StateMutability::Payable)
		m_stateMutability = StateMutability::NonPayable;

	for (ASTPointer<VariableDeclaration> const& var: _function.parameters())
	{
		m_parameterNames.push_back(var->name());
		m_parameterTypes.push_back(var->annotation().type);
	}
	for (ASTPointer<VariableDeclaration> const& var: _function.returnParameters())
	{
		m_returnParameterNames.push_back(var->name());
		m_returnParameterTypes.push_back(var->annotation().type);
	}

	solAssert(
		m_parameterNames.size() == m_parameterTypes.size(),
		"Parameter names list must match parameter types list!"
	);

	solAssert(
		m_returnParameterNames.size() == m_returnParameterTypes.size(),
		"Return parameter names list must match return parameter types list!"
	);
}

FunctionType::FunctionType(VariableDeclaration const& _varDecl):
	m_kind(Kind::External),
	m_stateMutability(StateMutability::View),
	m_declaration(&_varDecl)
{
	auto returnType = _varDecl.annotation().type;

	while (true)
	{
		if (auto mappingType = dynamic_cast<MappingType const*>(returnType))
		{
			m_parameterTypes.push_back(mappingType->keyType());
			m_parameterNames.emplace_back("");
			returnType = mappingType->valueType();
		}
		else if (auto arrayType = dynamic_cast<ArrayType const*>(returnType))
		{
			if (arrayType->isByteArray())
				// Return byte arrays as whole.
				break;
			returnType = arrayType->baseType();
			m_parameterNames.emplace_back("");
			m_parameterTypes.push_back(TypeProvider::uint256());
		}
		else
			break;
	}

	if (auto structType = dynamic_cast<StructType const*>(returnType))
	{
		for (auto const& member: structType->members(nullptr))
		{
			solAssert(member.type, "");
			if (member.type->category() != Category::Mapping)
			{
				if (auto arrayType = dynamic_cast<ArrayType const*>(member.type))
					if (!arrayType->isByteArray())
						continue;
				m_returnParameterTypes.push_back(TypeProvider::withLocationIfReference(
					DataLocation::Memory,
					member.type
				));
				m_returnParameterNames.push_back(member.name);
			}
		}
	}
	else
	{
		m_returnParameterTypes.push_back(TypeProvider::withLocationIfReference(
			DataLocation::Memory,
			returnType
		));
		m_returnParameterNames.emplace_back("");
	}

	solAssert(
			m_parameterNames.size() == m_parameterTypes.size(),
			"Parameter names list must match parameter types list!"
			);
	solAssert(
			m_returnParameterNames.size() == m_returnParameterTypes.size(),
			"Return parameter names list must match return parameter types list!"
			);
}

FunctionType::FunctionType(EventDefinition const& _event):
	m_kind(Kind::Event),
	m_stateMutability(StateMutability::NonPayable),
	m_declaration(&_event)
{
	for (ASTPointer<VariableDeclaration> const& var: _event.parameters())
	{
		m_parameterNames.push_back(var->name());
		m_parameterTypes.push_back(var->annotation().type);
	}

	solAssert(
			m_parameterNames.size() == m_parameterTypes.size(),
			"Parameter names list must match parameter types list!"
			);
	solAssert(
			m_returnParameterNames.size() == m_returnParameterTypes.size(),
			"Return parameter names list must match return parameter types list!"
			);
}

FunctionType::FunctionType(FunctionTypeName const& _typeName):
	m_parameterNames(_typeName.parameterTypes().size(), ""),
	m_returnParameterNames(_typeName.returnParameterTypes().size(), ""),
	m_kind(_typeName.visibility() == Visibility::External ? Kind::External : Kind::Internal),
	m_stateMutability(_typeName.stateMutability())
{
	if (_typeName.isPayable())
		solAssert(m_kind == Kind::External, "Internal payable function type used.");
	for (auto const& t: _typeName.parameterTypes())
	{
		solAssert(t->annotation().type, "Type not set for parameter.");
		m_parameterTypes.push_back(t->annotation().type);
	}
	for (auto const& t: _typeName.returnParameterTypes())
	{
		solAssert(t->annotation().type, "Type not set for return parameter.");
		m_returnParameterTypes.push_back(t->annotation().type);
	}

	solAssert(
			m_parameterNames.size() == m_parameterTypes.size(),
			"Parameter names list must match parameter types list!"
			);
	solAssert(
			m_returnParameterNames.size() == m_returnParameterTypes.size(),
			"Return parameter names list must match return parameter types list!"
			);
}

FunctionTypePointer FunctionType::newExpressionType(ContractDefinition const& _contract)
{
	FunctionDefinition const* constructor = _contract.constructor();
	TypePointers parameters;
	strings parameterNames;
	StateMutability stateMutability = StateMutability::NonPayable;

	solAssert(!_contract.isInterface(), "");

	if (constructor)
	{
		for (ASTPointer<VariableDeclaration> const& var: constructor->parameters())
		{
			parameterNames.push_back(var->name());
			parameters.push_back(var->annotation().type);
		}
		if (constructor->isPayable())
			stateMutability = StateMutability::Payable;
	}

	return TypeProvider::function(
		parameters,
		TypePointers{TypeProvider::contract(_contract)},
		parameterNames,
		strings{""},
		Kind::Creation,
		false,
		stateMutability
	);
}

vector<string> FunctionType::parameterNames() const
{
	if (!bound())
		return m_parameterNames;
	return vector<string>(m_parameterNames.cbegin() + 1, m_parameterNames.cend());
}

TypePointers FunctionType::returnParameterTypesWithoutDynamicTypes() const
{
	TypePointers returnParameterTypes = m_returnParameterTypes;

	if (
		m_kind == Kind::External ||
		m_kind == Kind::DelegateCall ||
		m_kind == Kind::BareCall ||
		m_kind == Kind::BareCallCode ||
		m_kind == Kind::BareDelegateCall ||
		m_kind == Kind::BareStaticCall
	)
		for (auto& param: returnParameterTypes)
			if (param->isDynamicallySized() && !param->dataStoredIn(DataLocation::Storage))
				param = TypeProvider::inaccessibleDynamic();

	return returnParameterTypes;
}

TypePointers FunctionType::parameterTypes() const
{
	if (!bound())
		return m_parameterTypes;
	return TypePointers(m_parameterTypes.cbegin() + 1, m_parameterTypes.cend());
}

string FunctionType::richIdentifier() const
{
	string id = "t_function_";
	switch (m_kind)
	{
	case Kind::Declaration: id += "declaration"; break;
	case Kind::Internal: id += "internal"; break;
	case Kind::External: id += "external"; break;
	case Kind::DelegateCall: id += "delegatecall"; break;
	case Kind::BareCall: id += "barecall"; break;
	case Kind::BareCallCode: id += "barecallcode"; break;
	case Kind::BareDelegateCall: id += "baredelegatecall"; break;
	case Kind::BareStaticCall: id += "barestaticcall"; break;
	case Kind::Creation: id += "creation"; break;
	case Kind::Send: id += "send"; break;
	case Kind::Transfer: id += "transfer"; break;
	case Kind::KECCAK256: id += "keccak256"; break;
	case Kind::Selfdestruct: id += "selfdestruct"; break;
	case Kind::Revert: id += "revert"; break;
	case Kind::ECRecover: id += "ecrecover"; break;
	case Kind::SHA256: id += "sha256"; break;
	case Kind::RIPEMD160: id += "ripemd160"; break;
	case Kind::Log0: id += "log0"; break;
	case Kind::Log1: id += "log1"; break;
	case Kind::Log2: id += "log2"; break;
	case Kind::Log3: id += "log3"; break;
	case Kind::Log4: id += "log4"; break;
	case Kind::GasLeft: id += "gasleft"; break;
	case Kind::Event: id += "event"; break;
	case Kind::SetGas: id += "setgas"; break;
	case Kind::SetValue: id += "setvalue"; break;
	case Kind::BlockHash: id += "blockhash"; break;
	case Kind::AddMod: id += "addmod"; break;
	case Kind::MulMod: id += "mulmod"; break;
	case Kind::ArrayPush: id += "arraypush"; break;
	case Kind::ArrayPop: id += "arraypop"; break;
	case Kind::ByteArrayPush: id += "bytearraypush"; break;
	case Kind::ObjectCreation: id += "objectcreation"; break;
	case Kind::Assert: id += "assert"; break;
	case Kind::Require: id += "require"; break;
	case Kind::ABIEncode: id += "abiencode"; break;
	case Kind::ABIEncodePacked: id += "abiencodepacked"; break;
	case Kind::ABIEncodeWithSelector: id += "abiencodewithselector"; break;
	case Kind::ABIEncodeWithSignature: id += "abiencodewithsignature"; break;
	case Kind::ABIDecode: id += "abidecode"; break;
	case Kind::MetaType: id += "metatype"; break;
	}
	id += "_" + stateMutabilityToString(m_stateMutability);
	id += identifierList(m_parameterTypes) + "returns" + identifierList(m_returnParameterTypes);
	if (m_gasSet)
		id += "gas";
	if (m_valueSet)
		id += "value";
	if (m_saltSet)
		id += "salt";
	if (bound())
		id += "bound_to" + identifierList(selfType());
	return id;
}

bool FunctionType::operator==(Type const& _other) const
{
	if (_other.category() != category())
		return false;
	FunctionType const& other = dynamic_cast<FunctionType const&>(_other);
	if (!equalExcludingStateMutability(other))
		return false;
	if (m_stateMutability != other.stateMutability())
		return false;
	return true;
}

BoolResult FunctionType::isExplicitlyConvertibleTo(Type const& _convertTo) const
{
	if (_convertTo.category() == category())
	{
		auto const& convertToType = dynamic_cast<FunctionType const&>(_convertTo);
		return (m_kind == FunctionType::Kind::Declaration) == (convertToType.kind() == FunctionType::Kind::Declaration);
	}
	return false;
}

BoolResult FunctionType::isImplicitlyConvertibleTo(Type const& _convertTo) const
{
	if (_convertTo.category() != category())
		return false;

	FunctionType const& convertTo = dynamic_cast<FunctionType const&>(_convertTo);

	if (!equalExcludingStateMutability(convertTo))
		return false;

	// non-payable should not be convertible to payable
	if (m_stateMutability != StateMutability::Payable && convertTo.stateMutability() == StateMutability::Payable)
		return false;

	// payable should be convertible to non-payable, because you are free to pay 0 atp
	if (m_stateMutability == StateMutability::Payable && convertTo.stateMutability() == StateMutability::NonPayable)
		return true;

	// e.g. pure should be convertible to view, but not the other way around.
	if (m_stateMutability > convertTo.stateMutability())
		return false;

	return true;
}

TypeResult FunctionType::unaryOperatorResult(Token _operator) const
{
	if (_operator == Token::Delete)
		return TypeResult(TypeProvider::emptyTuple());
	return nullptr;
}

TypeResult FunctionType::binaryOperatorResult(Token _operator, Type const* _other) const
{
	if (_other->category() != category() || !(_operator == Token::Equal || _operator == Token::NotEqual))
		return nullptr;
	FunctionType const& other = dynamic_cast<FunctionType const&>(*_other);
	if (kind() == Kind::Internal && other.kind() == Kind::Internal && sizeOnStack() == 1 && other.sizeOnStack() == 1)
		return commonType(this, _other);
	return nullptr;
}

string FunctionType::canonicalName() const
{
	solAssert(m_kind == Kind::External, "");
	return "function";
}

string FunctionType::toString(bool _short) const
{
	string name = "function ";
	if (m_kind == Kind::Declaration)
	{
		auto const* functionDefinition = dynamic_cast<FunctionDefinition const*>(m_declaration);
		solAssert(functionDefinition, "");
		if (auto const* contract = dynamic_cast<ContractDefinition const*>(functionDefinition->scope()))
			name += contract->annotation().canonicalName + ".";
		name += functionDefinition->name();
	}
	name += '(';
	for (auto it = m_parameterTypes.begin(); it != m_parameterTypes.end(); ++it)
		name += (*it)->toString(_short) + (it + 1 == m_parameterTypes.end() ? "" : ",");
	name += ")";
	if (m_stateMutability != StateMutability::NonPayable)
		name += " " + stateMutabilityToString(m_stateMutability);
	if (m_kind == Kind::External)
		name += " external";
	if (!m_returnParameterTypes.empty())
	{
		name += " returns (";
		for (auto it = m_returnParameterTypes.begin(); it != m_returnParameterTypes.end(); ++it)
			name += (*it)->toString(_short) + (it + 1 == m_returnParameterTypes.end() ? "" : ",");
		name += ")";
	}
	return name;
}

unsigned FunctionType::calldataEncodedSize(bool _padded) const
{
	unsigned size = storageBytes();
	if (_padded)
		size = ((size + 31) / 32) * 32;
	return size;
}

u256 FunctionType::storageSize() const
{
	if (m_kind == Kind::External || m_kind == Kind::Internal)
		return 1;
	else
		solAssert(false, "Storage size of non-storable function type requested.");
}

bool FunctionType::leftAligned() const
{
	if (m_kind == Kind::External)
		return true;
	else
		solAssert(false, "Alignment property of non-exportable function type requested.");
}

unsigned FunctionType::storageBytes() const
{
	if (m_kind == Kind::External)
		return 20 + 4;
	else if (m_kind == Kind::Internal)
		return 8; // it should really not be possible to create larger programs
	else
		solAssert(false, "Storage size of non-storable function type requested.");
}

bool FunctionType::nameable() const
{
	return
		(m_kind == Kind::Internal || m_kind == Kind::External) &&
		!m_bound &&
		!m_arbitraryParameters &&
		!m_gasSet &&
		!m_valueSet &&
		!m_saltSet;
}

vector<tuple<string, TypePointer>> FunctionType::makeStackItems() const
{
	vector<tuple<string, TypePointer>> slots;
	Kind kind = m_kind;
	if (m_kind == Kind::SetGas || m_kind == Kind::SetValue)
	{
		solAssert(m_returnParameterTypes.size() == 1, "");
		kind = dynamic_cast<FunctionType const&>(*m_returnParameterTypes.front()).m_kind;
	}

	switch (kind)
	{
	case Kind::External:
	case Kind::DelegateCall:
		slots = {
			make_tuple("address", TypeProvider::address()),
			make_tuple("functionSelector", TypeProvider::uint(32))
		};
		break;
	case Kind::BareCall:
	case Kind::BareCallCode:
	case Kind::BareDelegateCall:
	case Kind::BareStaticCall:
	case Kind::Transfer:
	case Kind::Send:
		slots = {make_tuple("address", TypeProvider::address())};
		break;
	case Kind::Internal:
		slots = {make_tuple("functionIdentifier", TypeProvider::uint256())};
		break;
	case Kind::ArrayPush:
	case Kind::ArrayPop:
	case Kind::ByteArrayPush:
		slots = {make_tuple("slot", TypeProvider::uint256())};
		break;
	default:
		break;
	}

	if (m_gasSet)
		slots.emplace_back("gas", TypeProvider::uint256());
	if (m_valueSet)
		slots.emplace_back("value", TypeProvider::uint256());
	if (m_saltSet)
		slots.emplace_back("salt", TypeProvider::fixedBytes(32));
	if (bound())
		for (auto const& [boundName, boundType]: m_parameterTypes.front()->stackItems())
			slots.emplace_back("self_" + boundName, boundType);
	return slots;
}

FunctionTypePointer FunctionType::interfaceFunctionType() const
{
	// Note that m_declaration might also be a state variable!
	solAssert(m_declaration, "Declaration needed to determine interface function type.");
	bool isLibraryFunction = false;
	if (kind() != Kind::Event)
		if (auto const* contract = dynamic_cast<ContractDefinition const*>(m_declaration->scope()))
			isLibraryFunction = contract->isLibrary();

	util::Result<TypePointers> paramTypes =
		transformParametersToExternal(m_parameterTypes, isLibraryFunction);

	if (!paramTypes.message().empty())
		return FunctionTypePointer();

	util::Result<TypePointers> retParamTypes =
		transformParametersToExternal(m_returnParameterTypes, isLibraryFunction);

	if (!retParamTypes.message().empty())
		return FunctionTypePointer();

	auto variable = dynamic_cast<VariableDeclaration const*>(m_declaration);
	if (variable && retParamTypes.get().empty())
		return FunctionTypePointer();

	return TypeProvider::function(
		paramTypes,
		retParamTypes,
		m_parameterNames,
		m_returnParameterNames,
		m_kind,
		m_arbitraryParameters,
		m_stateMutability,
		m_declaration
	);
}

MemberList::MemberMap FunctionType::nativeMembers(ASTNode const* _scope) const
{
	switch (m_kind)
	{
	case Kind::Declaration:
		if (declaration().isPartOfExternalInterface())
			return {{"selector", TypeProvider::fixedBytes(4)}};
		else
			return MemberList::MemberMap();
	case Kind::Internal:
		if (
			auto const* functionDefinition = dynamic_cast<FunctionDefinition const*>(m_declaration);
			functionDefinition &&
			_scope &&
			functionDefinition->annotation().contract &&
			_scope != functionDefinition->annotation().contract &&
			functionDefinition->isPartOfExternalInterface()
		)
		{
			auto const* contractScope = dynamic_cast<ContractDefinition const*>(_scope);
			solAssert(contractScope && contractScope->derivesFrom(*functionDefinition->annotation().contract), "");
			return {{"selector", TypeProvider::fixedBytes(4)}};
		}
		else
			return MemberList::MemberMap();
	case Kind::External:
	case Kind::Creation:
	case Kind::BareCall:
	case Kind::BareCallCode:
	case Kind::BareDelegateCall:
	case Kind::BareStaticCall:
	{
		MemberList::MemberMap members;
		if (m_kind == Kind::External)
		{
			members.emplace_back("selector", TypeProvider::fixedBytes(4));
			members.emplace_back("address", TypeProvider::address());
		}
		if (m_kind != Kind::BareDelegateCall)
		{
			if (isPayable())
				members.emplace_back(
					"value",
					TypeProvider::function(
						parseElementaryTypeVector({"uint"}),
						TypePointers{copyAndSetCallOptions(false, true, false)},
						strings(1, ""),
						strings(1, ""),
						Kind::SetValue,
						false,
						StateMutability::Pure,
						nullptr,
						m_gasSet,
						m_valueSet,
						m_saltSet
					)
				);
		}
		if (m_kind != Kind::Creation)
			members.emplace_back(
				"gas",
				TypeProvider::function(
					parseElementaryTypeVector({"uint"}),
					TypePointers{copyAndSetCallOptions(true, false, false)},
					strings(1, ""),
					strings(1, ""),
					Kind::SetGas,
					false,
					StateMutability::Pure,
					nullptr,
					m_gasSet,
					m_valueSet,
					m_saltSet
				)
			);
		return members;
	}
	case Kind::DelegateCall:
	{
		auto const* functionDefinition = dynamic_cast<FunctionDefinition const*>(m_declaration);
		solAssert(functionDefinition, "");
		solAssert(functionDefinition->visibility() != Visibility::Private, "");
		if (functionDefinition->visibility() != Visibility::Internal)
		{
			auto const* contract = dynamic_cast<ContractDefinition const*>(m_declaration->scope());
			solAssert(contract, "");
			solAssert(contract->isLibrary(), "");
			return {{"selector", TypeProvider::fixedBytes(4)}};
		}
		return {};
	}
	default:
		return MemberList::MemberMap();
	}
}

TypePointer FunctionType::encodingType() const
{
	if (m_gasSet || m_valueSet)
		return nullptr;
	// Only external functions can be encoded, internal functions cannot leave code boundaries.
	if (m_kind == Kind::External)
		return this;
	else
		return nullptr;
}

TypeResult FunctionType::interfaceType(bool /*_inLibrary*/) const
{
	if (m_kind == Kind::External)
		return this;
	else
		return TypeResult::err("Internal type is not allowed for public or external functions.");
}

TypePointer FunctionType::mobileType() const
{
	if (m_valueSet || m_gasSet || m_saltSet || m_bound)
		return nullptr;

	// return function without parameter names
	return TypeProvider::function(
		m_parameterTypes,
		m_returnParameterTypes,
		strings(m_parameterTypes.size()),
		strings(m_returnParameterNames.size()),
		m_kind,
		m_arbitraryParameters,
		m_stateMutability,
		m_declaration,
		m_gasSet,
		m_valueSet,
		m_bound,
		m_saltSet
	);
}

bool FunctionType::canTakeArguments(
	FuncCallArguments const& _arguments,
	Type const* _selfType
) const
{
	solAssert(!bound() || _selfType, "");
	if (bound() && !_selfType->isImplicitlyConvertibleTo(*selfType()))
		return false;
	TypePointers paramTypes = parameterTypes();
	std::vector<std::string> const paramNames = parameterNames();

	if (takesArbitraryParameters())
		return true;
	else if (_arguments.numArguments() != paramTypes.size())
		return false;
	else if (!_arguments.hasNamedArguments())
		return equal(
			_arguments.types.cbegin(),
			_arguments.types.cend(),
			paramTypes.cbegin(),
			[](Type const* argumentType, Type const* parameterType)
			{
				return argumentType->isImplicitlyConvertibleTo(*parameterType);
			}
		);
	else if (paramNames.size() != _arguments.numNames())
		return false;
	else
	{
		solAssert(_arguments.numArguments() == _arguments.numNames(), "Expected equal sized type & name vectors");

		size_t matchedNames = 0;

		for (auto const& argName: _arguments.names)
			for (size_t i = 0; i < paramNames.size(); i++)
				if (*argName == paramNames[i])
				{
					matchedNames++;
					if (!_arguments.types[i]->isImplicitlyConvertibleTo(*paramTypes[i]))
						return false;
				}

		if (matchedNames == _arguments.numNames())
			return true;

		return false;
	}
}

bool FunctionType::hasEqualParameterTypes(FunctionType const& _other) const
{
	if (m_parameterTypes.size() != _other.m_parameterTypes.size())
		return false;
	return equal(
		m_parameterTypes.cbegin(),
		m_parameterTypes.cend(),
		_other.m_parameterTypes.cbegin(),
		[](Type const* _a, Type const* _b) -> bool { return *_a == *_b; }
	);
}

bool FunctionType::hasEqualReturnTypes(FunctionType const& _other) const
{
	if (m_returnParameterTypes.size() != _other.m_returnParameterTypes.size())
		return false;
	return equal(
		m_returnParameterTypes.cbegin(),
		m_returnParameterTypes.cend(),
		_other.m_returnParameterTypes.cbegin(),
		[](Type const* _a, Type const* _b) -> bool { return *_a == *_b; }
	);
}

bool FunctionType::equalExcludingStateMutability(FunctionType const& _other) const
{
	if (m_kind != _other.m_kind)
		return false;

	if (!hasEqualParameterTypes(_other) || !hasEqualReturnTypes(_other))
		return false;

	//@todo this is ugly, but cannot be prevented right now
	if (m_gasSet != _other.m_gasSet || m_valueSet != _other.m_valueSet || m_saltSet != _other.m_saltSet)
		return false;

	if (bound() != _other.bound())
		return false;

	solAssert(!bound() || *selfType() == *_other.selfType(), "");

	return true;
}

bool FunctionType::isBareCall() const
{
	switch (m_kind)
	{
	case Kind::BareCall:
	case Kind::BareCallCode:
	case Kind::BareDelegateCall:
	case Kind::BareStaticCall:
	case Kind::ECRecover:
	case Kind::SHA256:
	case Kind::RIPEMD160:
		return true;
	default:
		return false;
	}
}

string FunctionType::externalSignature() const
{
	solAssert(m_declaration != nullptr, "External signature of function needs declaration");
	solAssert(!m_declaration->name().empty(), "Fallback function has no signature.");
	switch (kind())
	{
	case Kind::Internal:
	case Kind::External:
	case Kind::DelegateCall:
	case Kind::Event:
	case Kind::Declaration:
		break;
	default:
		solAssert(false, "Invalid function type for requesting external signature.");
	}

	// "inLibrary" is only relevant if this is not an event.
	bool inLibrary = false;
	if (kind() != Kind::Event)
		if (auto const* contract = dynamic_cast<ContractDefinition const*>(m_declaration->scope()))
			inLibrary = contract->isLibrary();

	auto extParams = transformParametersToExternal(m_parameterTypes, inLibrary);

	solAssert(extParams.message().empty(), extParams.message());

	auto typeStrings = extParams.get() | boost::adaptors::transformed([&](TypePointer _t) -> string
	{
		string typeName = _t->signatureInExternalFunction(inLibrary);

		if (inLibrary && _t->dataStoredIn(DataLocation::Storage))
			typeName += " storage";
		return typeName;
	});
	return m_declaration->name() + "(" + boost::algorithm::join(typeStrings, ",") + ")";
}

u256 FunctionType::externalIdentifier() const
{
	return util::FixedHash<4>::Arith(util::FixedHash<4>(util::keccak256(externalSignature())));
}

string FunctionType::externalIdentifierHex() const
{
	return util::FixedHash<4>(util::keccak256(externalSignature())).hex();
}

bool FunctionType::isPure() const
{
	// TODO: replace this with m_stateMutability == StateMutability::Pure once
	//       the callgraph analyzer is in place
	return
		m_kind == Kind::KECCAK256 ||
		m_kind == Kind::ECRecover ||
		m_kind == Kind::SHA256 ||
		m_kind == Kind::RIPEMD160 ||
		m_kind == Kind::AddMod ||
		m_kind == Kind::MulMod ||
		m_kind == Kind::ObjectCreation ||
		m_kind == Kind::ABIEncode ||
		m_kind == Kind::ABIEncodePacked ||
		m_kind == Kind::ABIEncodeWithSelector ||
		m_kind == Kind::ABIEncodeWithSignature ||
		m_kind == Kind::ABIDecode ||
		m_kind == Kind::MetaType;
}

TypePointers FunctionType::parseElementaryTypeVector(strings const& _types)
{
	TypePointers pointers;
	pointers.reserve(_types.size());
	for (string const& type: _types)
		pointers.push_back(TypeProvider::fromElementaryTypeName(type));
	return pointers;
}

TypePointer FunctionType::copyAndSetCallOptions(bool _setGas, bool _setValue, bool _setSalt) const
{
	solAssert(m_kind != Kind::Declaration, "");
	return TypeProvider::function(
		m_parameterTypes,
		m_returnParameterTypes,
		m_parameterNames,
		m_returnParameterNames,
		m_kind,
		m_arbitraryParameters,
		m_stateMutability,
		m_declaration,
		m_gasSet || _setGas,
		m_valueSet || _setValue,
		m_saltSet || _setSalt,
		m_bound
	);
}

FunctionTypePointer FunctionType::asBoundFunction() const
{
	solAssert(!m_parameterTypes.empty(), "");
	FunctionDefinition const* fun = dynamic_cast<FunctionDefinition const*>(m_declaration);
	solAssert(fun && fun->libraryFunction(), "");
	solAssert(!m_gasSet, "");
	solAssert(!m_valueSet, "");
	solAssert(!m_saltSet, "");
	return TypeProvider::function(
		m_parameterTypes,
		m_returnParameterTypes,
		m_parameterNames,
		m_returnParameterNames,
		m_kind,
		m_arbitraryParameters,
		m_stateMutability,
		m_declaration,
		m_gasSet,
		m_valueSet,
		m_saltSet,
		true
	);
}

FunctionTypePointer FunctionType::asExternallyCallableFunction(bool _inLibrary) const
{
	TypePointers parameterTypes;
	for (auto const& t: m_parameterTypes)
		if (TypeProvider::isReferenceWithLocation(t, DataLocation::CallData))
			parameterTypes.push_back(
				TypeProvider::withLocationIfReference(DataLocation::Memory, t, true)
			);
		else
			parameterTypes.push_back(t);

	TypePointers returnParameterTypes;
	for (auto const& returnParamType: m_returnParameterTypes)
		if (TypeProvider::isReferenceWithLocation(returnParamType, DataLocation::CallData))
			returnParameterTypes.push_back(
				TypeProvider::withLocationIfReference(DataLocation::Memory, returnParamType, true)
			);
		else
			returnParameterTypes.push_back(returnParamType);

	Kind kind = m_kind;
	if (_inLibrary)
	{
		solAssert(!!m_declaration, "Declaration has to be available.");
		solAssert(m_declaration->isPublic(), "");
		kind = Kind::DelegateCall;
	}

	return TypeProvider::function(
		parameterTypes,
		returnParameterTypes,
		m_parameterNames,
		m_returnParameterNames,
		kind,
		m_arbitraryParameters,
		m_stateMutability,
		m_declaration,
		m_gasSet,
		m_valueSet,
		m_saltSet,
		m_bound
	);
}

Type const* FunctionType::selfType() const
{
	solAssert(bound(), "Function is not bound.");
	solAssert(m_parameterTypes.size() > 0, "Function has no self type.");
	return m_parameterTypes.at(0);
}

ASTPointer<StructuredDocumentation> FunctionType::documentation() const
{
	auto function = dynamic_cast<StructurallyDocumented const*>(m_declaration);
	if (function)
		return function->documentation();

	return ASTPointer<StructuredDocumentation>();
}

bool FunctionType::padArguments() const
{
	// No padding only for hash functions, low-level calls and the packed encoding function.
	switch (m_kind)
	{
	case Kind::BareCall:
	case Kind::BareCallCode:
	case Kind::BareDelegateCall:
	case Kind::BareStaticCall:
	case Kind::SHA256:
	case Kind::RIPEMD160:
	case Kind::KECCAK256:
	case Kind::ABIEncodePacked:
		return false;
	default:
		return true;
	}
	return true;
}

Type const* MappingType::encodingType() const
{
	return TypeProvider::integer(256, IntegerType::Modifier::Unsigned);
}

string MappingType::richIdentifier() const
{
	return "t_mapping" + identifierList(m_keyType, m_valueType);
}

bool MappingType::operator==(Type const& _other) const
{
	if (_other.category() != category())
		return false;
	MappingType const& other = dynamic_cast<MappingType const&>(_other);
	return *other.m_keyType == *m_keyType && *other.m_valueType == *m_valueType;
}

string MappingType::toString(bool _short) const
{
	return "mapping(" + keyType()->toString(_short) + " => " + valueType()->toString(_short) + ")";
}

string MappingType::canonicalName() const
{
	return "mapping(" + keyType()->canonicalName() + " => " + valueType()->canonicalName() + ")";
}

TypeResult MappingType::interfaceType(bool _inLibrary) const
{
	solAssert(keyType()->interfaceType(_inLibrary).get(), "Must be an elementary type!");

	if (_inLibrary)
	{
		auto iType = valueType()->interfaceType(_inLibrary);

		if (!iType.get())
		{
			solAssert(!iType.message().empty(), "Expected detailed error message!");
			return iType;
		}
	}
	else
		return TypeResult::err(
			"Types containing (nested) mappings can only be parameters or "
			"return variables of internal or library functions."
		);

	return this;
}

string TypeType::richIdentifier() const
{
	return "t_type" + identifierList(actualType());
}

bool TypeType::operator==(Type const& _other) const
{
	if (_other.category() != category())
		return false;
	TypeType const& other = dynamic_cast<TypeType const&>(_other);
	return *actualType() == *other.actualType();
}

u256 TypeType::storageSize() const
{
	solAssert(false, "Storage size of non-storable type type requested.");
}

vector<tuple<string, TypePointer>> TypeType::makeStackItems() const
{
	if (auto contractType = dynamic_cast<ContractType const*>(m_actualType))
		if (contractType->contractDefinition().isLibrary())
			return {make_tuple("address", TypeProvider::address())};
	return {};
}

MemberList::MemberMap TypeType::nativeMembers(ASTNode const* _currentScope) const
{
	MemberList::MemberMap members;
	if (m_actualType->category() == Category::Contract)
	{
		auto const* contractScope = dynamic_cast<ContractDefinition const*>(_currentScope);
		ContractDefinition const& contract = dynamic_cast<ContractType const&>(*m_actualType).contractDefinition();
		bool inDerivingScope = contractScope && contractScope->derivesFrom(contract);

		for (auto const* declaration: contract.declarations())
		{
			if (dynamic_cast<ModifierDefinition const*>(declaration))
				continue;
			if (declaration->name().empty())
				continue;

			if (!contract.isLibrary() && inDerivingScope && declaration->isVisibleInDerivedContracts())
			{
				if (
					auto const* functionDefinition = dynamic_cast<FunctionDefinition const*>(declaration);
					functionDefinition && !functionDefinition->isImplemented()
				)
					members.emplace_back(declaration->name(), declaration->typeViaContractName(), declaration);
				else
					members.emplace_back(declaration->name(), declaration->type(), declaration);
			}
			else if (
				(contract.isLibrary() && declaration->isVisibleAsLibraryMember()) ||
				declaration->isVisibleViaContractTypeAccess()
			)
				members.emplace_back(declaration->name(), declaration->typeViaContractName(), declaration);
		}
	}
	else if (m_actualType->category() == Category::Enum)
	{
		EnumDefinition const& enumDef = dynamic_cast<EnumType const&>(*m_actualType).enumDefinition();
		auto enumType = TypeProvider::enumType(enumDef);
		for (ASTPointer<EnumValue> const& enumValue: enumDef.members())
			members.emplace_back(enumValue->name(), enumType);
	}
	return members;
}

BoolResult TypeType::isExplicitlyConvertibleTo(Type const& _convertTo) const
{
	if (auto const* address = dynamic_cast<AddressType const*>(&_convertTo))
		if (address->stateMutability() == StateMutability::NonPayable)
			if (auto const* contractType = dynamic_cast<ContractType const*>(m_actualType))
				return contractType->contractDefinition().isLibrary();
	return isImplicitlyConvertibleTo(_convertTo);
}

ModifierType::ModifierType(ModifierDefinition const& _modifier)
{
	TypePointers params;
	params.reserve(_modifier.parameters().size());
	for (ASTPointer<VariableDeclaration> const& var: _modifier.parameters())
		params.push_back(var->annotation().type);
	swap(params, m_parameterTypes);
}

u256 ModifierType::storageSize() const
{
	solAssert(false, "Storage size of non-storable type type requested.");
}

string ModifierType::richIdentifier() const
{
	return "t_modifier" + identifierList(m_parameterTypes);
}

bool ModifierType::operator==(Type const& _other) const
{
	if (_other.category() != category())
		return false;
	ModifierType const& other = dynamic_cast<ModifierType const&>(_other);

	if (m_parameterTypes.size() != other.m_parameterTypes.size())
		return false;
	auto typeCompare = [](Type const* _a, Type const* _b) -> bool { return *_a == *_b; };

	if (!equal(
		m_parameterTypes.cbegin(),
		m_parameterTypes.cend(),
		other.m_parameterTypes.cbegin(),
		typeCompare
	))
		return false;
	return true;
}

string ModifierType::toString(bool _short) const
{
	string name = "modifier (";
	for (auto it = m_parameterTypes.begin(); it != m_parameterTypes.end(); ++it)
		name += (*it)->toString(_short) + (it + 1 == m_parameterTypes.end() ? "" : ",");
	return name + ")";
}

string ModuleType::richIdentifier() const
{
	return "t_module_" + to_string(m_sourceUnit.id());
}

bool ModuleType::operator==(Type const& _other) const
{
	if (_other.category() != category())
		return false;
	return &m_sourceUnit == &dynamic_cast<ModuleType const&>(_other).m_sourceUnit;
}

MemberList::MemberMap ModuleType::nativeMembers(ASTNode const*) const
{
	MemberList::MemberMap symbols;
	for (auto const& symbolName: m_sourceUnit.annotation().exportedSymbols)
		for (Declaration const* symbol: symbolName.second)
			symbols.emplace_back(symbolName.first, symbol->type(), symbol);
	return symbols;
}

string ModuleType::toString(bool) const
{
	return string("module \"") + m_sourceUnit.annotation().path + string("\"");
}

string MagicType::richIdentifier() const
{
	switch (m_kind)
	{
	case Kind::Block:
		return "t_magic_block";
	case Kind::Message:
		return "t_magic_message";
	case Kind::Transaction:
		return "t_magic_transaction";
	case Kind::ABI:
		return "t_magic_abi";
	case Kind::MetaType:
		solAssert(m_typeArgument, "");
		return "t_magic_meta_type_" + m_typeArgument->richIdentifier();
	}
	return "";
}

bool MagicType::operator==(Type const& _other) const
{
	if (_other.category() != category())
		return false;
	MagicType const& other = dynamic_cast<MagicType const&>(_other);
	return other.m_kind == m_kind;
}

MemberList::MemberMap MagicType::nativeMembers(ASTNode const*) const
{
	switch (m_kind)
	{
	case Kind::Block:
		return MemberList::MemberMap({
			{"coinbase", TypeProvider::payableAddress()},
			{"timestamp", TypeProvider::uint256()},
			{"blockhash", TypeProvider::function(strings{"uint"}, strings{"bytes32"}, FunctionType::Kind::BlockHash, false, StateMutability::View)},
			{"difficulty", TypeProvider::uint256()},
			{"number", TypeProvider::uint256()},
			{"gaslimit", TypeProvider::uint256()}
		});
	case Kind::Message:
		return MemberList::MemberMap({
			{"sender", TypeProvider::payableAddress()},
			{"gas", TypeProvider::uint256()},
			{"value", TypeProvider::uint256()},
			{"data", TypeProvider::array(DataLocation::CallData)},
			{"sig", TypeProvider::fixedBytes(4)}
		});
	case Kind::Transaction:
		return MemberList::MemberMap({
			{"origin", TypeProvider::payableAddress()},
			{"gasprice", TypeProvider::uint256()}
		});
	case Kind::ABI:
		return MemberList::MemberMap({
			{"encode", TypeProvider::function(
				TypePointers{},
				TypePointers{TypeProvider::array(DataLocation::Memory)},
				strings{},
				strings{1, ""},
				FunctionType::Kind::ABIEncode,
				true,
				StateMutability::Pure
			)},
			{"encodePacked", TypeProvider::function(
				TypePointers{},
				TypePointers{TypeProvider::array(DataLocation::Memory)},
				strings{},
				strings{1, ""},
				FunctionType::Kind::ABIEncodePacked,
				true,
				StateMutability::Pure
			)},
			{"encodeWithSelector", TypeProvider::function(
				TypePointers{TypeProvider::fixedBytes(4)},
				TypePointers{TypeProvider::array(DataLocation::Memory)},
				strings{1, ""},
				strings{1, ""},
				FunctionType::Kind::ABIEncodeWithSelector,
				true,
				StateMutability::Pure
			)},
			{"encodeWithSignature", TypeProvider::function(
				TypePointers{TypeProvider::array(DataLocation::Memory, true)},
				TypePointers{TypeProvider::array(DataLocation::Memory)},
				strings{1, ""},
				strings{1, ""},
				FunctionType::Kind::ABIEncodeWithSignature,
				true,
				StateMutability::Pure
			)},
			{"decode", TypeProvider::function(
				TypePointers(),
				TypePointers(),
				strings{},
				strings{},
				FunctionType::Kind::ABIDecode,
				true,
				StateMutability::Pure
			)}
		});
	case Kind::MetaType:
	{
		solAssert(
			m_typeArgument && (
					m_typeArgument->category() == Type::Category::Contract ||
					m_typeArgument->category() == Type::Category::Integer
			),
			"Only contracts or integer types supported for now"
		);

		if (m_typeArgument->category() == Type::Category::Contract)
		{
			ContractDefinition const& contract = dynamic_cast<ContractType const&>(*m_typeArgument).contractDefinition();
			if (contract.canBeDeployed())
				return MemberList::MemberMap({
					{"creationCode", TypeProvider::array(DataLocation::Memory)},
					{"runtimeCode", TypeProvider::array(DataLocation::Memory)},
					{"name", TypeProvider::stringMemory()},
				});
			else
				return MemberList::MemberMap({
					{"interfaceId", TypeProvider::fixedBytes(4)},
					{"name", TypeProvider::stringMemory()},
				});
		}
		else if (m_typeArgument->category() == Type::Category::Integer)
		{
			IntegerType const* integerTypePointer = dynamic_cast<IntegerType const*>(m_typeArgument);
			return MemberList::MemberMap({
				{"min", integerTypePointer},
				{"max", integerTypePointer},
			});
		}
	}
	}
	solAssert(false, "Unknown kind of magic.");
	return {};
}

string MagicType::toString(bool _short) const
{
	switch (m_kind)
	{
	case Kind::Block:
		return "block";
	case Kind::Message:
		return "msg";
	case Kind::Transaction:
		return "tx";
	case Kind::ABI:
		return "abi";
	case Kind::MetaType:
		solAssert(m_typeArgument, "");
		return "type(" + m_typeArgument->toString(_short) + ")";
	}
	solAssert(false, "Unknown kind of magic.");
	return {};
}

TypePointer MagicType::typeArgument() const
{
	solAssert(m_kind == Kind::MetaType, "");
	solAssert(m_typeArgument, "");
	return m_typeArgument;
}

TypePointer InaccessibleDynamicType::decodingType() const
{
	return TypeProvider::integer(256, IntegerType::Modifier::Unsigned);
}<|MERGE_RESOLUTION|>--- conflicted
+++ resolved
@@ -959,17 +959,7 @@
 		case Literal::SubDenomination::Gvon:
 			value *= bigint("1000000000");
 			break;
-<<<<<<< HEAD
-		case Literal::SubDenomination::Lat:
-=======
-		case Literal::SubDenomination::Szabo:
-			value *= bigint("1000000000000");
-			break;
-		case Literal::SubDenomination::Finney:
-			value *= bigint("1000000000000000");
-			break;
 		case Literal::SubDenomination::Atp:
->>>>>>> bdb17f2c
 			value *= bigint("1000000000000000000");
 			break;
 		case Literal::SubDenomination::Minute:
