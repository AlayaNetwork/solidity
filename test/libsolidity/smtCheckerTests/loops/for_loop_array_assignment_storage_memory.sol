--- conflicted
+++ resolved
@@ -19,9 +19,5 @@
 	}
 }
 // ----
-<<<<<<< HEAD
-// Warning 6328: (363-382): Assertion violation happens here
-=======
 // Warning 4661: (316-336): Assertion violation happens here
-// Warning 4661: (363-382): Assertion violation happens here
->>>>>>> 783a10ce
+// Warning 4661: (363-382): Assertion violation happens here