--- conflicted
+++ resolved
@@ -3,8 +3,4 @@
     function f() costs(1 lat) public pure {}
 }
 // ----
-<<<<<<< HEAD
-// TypeError: (101-113): Function declared as pure, but this expression (potentially) reads from the environment or state and thus requires "view".
-=======
-// TypeError 2527: (101-115): Function declared as pure, but this expression (potentially) reads from the environment or state and thus requires "view".
->>>>>>> 27d51765
+// TypeError 2527: (101-115): Function declared as pure, but this expression (potentially) reads from the environment or state and thus requires "view".