--- conflicted
+++ resolved
@@ -24,11 +24,8 @@
 }
 // ====
 // compileViaYul: also
-<<<<<<< HEAD
+// compileToEwasm: also
 // EVMVersion: >=byzantium
-=======
-// compileToEwasm: also
->>>>>>> 91c88a5f
 // ----
 // test_eq_ok() -> 1
 // test_eq() -> FAILURE, hex"4e487b71", 33 # both should throw #
