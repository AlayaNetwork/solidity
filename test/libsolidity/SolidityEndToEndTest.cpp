--- conflicted
+++ resolved
@@ -4405,31 +4405,6 @@
 	BOOST_CHECK_EQUAL(balanceAt(m_contractAddress), 0);
 }
 
-<<<<<<< HEAD
-=======
-BOOST_AUTO_TEST_CASE(no_nonpayable_circumvention_by_modifier)
-{
-	char const* sourceCode = R"(
-		contract C {
-			modifier tryCircumvent {
-				if (false) _; // avoid the function, we should still not accept atp
-			}
-			function f() tryCircumvent public returns (uint) {
-				return msgvalue();
-			}
-			function msgvalue() internal returns (uint) {
-				return msg.value;
-			}
-		}
-	)";
-	ALSO_VIA_YUL(
-		compileAndRun(sourceCode);
-		ABI_CHECK(callContractFunctionWithValue("f()", 27), encodeArgs());
-		BOOST_CHECK_EQUAL(balanceAt(m_contractAddress), 0);
-	)
-}
-
->>>>>>> 6b823c6c
 BOOST_AUTO_TEST_CASE(mem_resize_is_not_paid_at_call)
 {
 	// This tests that memory resize for return values is not paid during the call, which would
