--- conflicted
+++ resolved
@@ -2094,17 +2094,9 @@
 	enum class SubDenomination
 	{
 		None = static_cast<int>(Token::Illegal),
-<<<<<<< HEAD
-		Wei = static_cast<int>(Token::SubWei),
-		Gwei = static_cast<int>(Token::SubGwei),
-		Ether = static_cast<int>(Token::SubEther),
-=======
 		Von = static_cast<int>(Token::SubVon),
 		Gvon = static_cast<int>(Token::SubGvon),
-		Szabo = static_cast<int>(Token::SubSzabo),
-		Finney = static_cast<int>(Token::SubFinney),
 		Lat = static_cast<int>(Token::SubLat),
->>>>>>> 783a10ce
 		Second = static_cast<int>(Token::SubSecond),
 		Minute = static_cast<int>(Token::SubMinute),
 		Hour = static_cast<int>(Token::SubHour),
