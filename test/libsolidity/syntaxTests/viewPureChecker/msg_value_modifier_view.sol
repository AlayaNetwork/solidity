contract C {
    modifier m(uint _amount, uint _avail) { require(_avail >= _amount); _; }
    function f() m(1 lat, msg.value) public view {}
}
// ----
<<<<<<< HEAD
// TypeError: (116-125): "msg.value" and "callvalue()" can only be used in payable public functions. Make the function "payable" or use an internal function to avoid this error.
=======
// TypeError 5887: (118-127): "msg.value" and "callvalue()" can only be used in payable public functions. Make the function "payable" or use an internal function to avoid this error.
>>>>>>> 27d51765
<|MERGE_RESOLUTION|>--- conflicted
+++ resolved
@@ -3,8 +3,4 @@
     function f() m(1 lat, msg.value) public view {}
 }
 // ----
-<<<<<<< HEAD
-// TypeError: (116-125): "msg.value" and "callvalue()" can only be used in payable public functions. Make the function "payable" or use an internal function to avoid this error.
-=======
-// TypeError 5887: (118-127): "msg.value" and "callvalue()" can only be used in payable public functions. Make the function "payable" or use an internal function to avoid this error.
->>>>>>> 27d51765
+// TypeError 5887: (118-127): "msg.value" and "callvalue()" can only be used in payable public functions. Make the function "payable" or use an internal function to avoid this error.