--- conflicted
+++ resolved
@@ -1,11 +1,7 @@
 contract c {
     constructor()
     {
-<<<<<<< HEAD
-         a = 1 wei * 100 wei + 7 gwei - 3;
-=======
          a = 1 von * 100 von + 7 szabo - 3;
->>>>>>> 783a10ce
     }
     uint256 a;
 }