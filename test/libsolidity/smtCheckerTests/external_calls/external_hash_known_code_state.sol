--- conflicted
+++ resolved
@@ -34,9 +34,4 @@
 	}
 }
 // ----
-<<<<<<< HEAD
-// Warning 6328: (528-565): CHC: Assertion violation happens here.\nCounterexample:\nowner = 1, y = 0, z = 0, s = 0\n\n\n\nTransaction trace:\nconstructor()\nState: owner = 1, y = 0, z = 0, s = 0\ninv()
-=======
-// Warning 5084: (559-569): Type conversion is not yet fully supported and might yield false positives.
-// Warning 4661: (535-581): Assertion violation happens here
->>>>>>> 6b823c6c
+// Warning 6328: (528-565): CHC: Assertion violation happens here.\nCounterexample:\nowner = 1, y = 0, z = 0, s = 0\n\n\n\nTransaction trace:\nconstructor()\nState: owner = 1, y = 0, z = 0, s = 0\ninv()