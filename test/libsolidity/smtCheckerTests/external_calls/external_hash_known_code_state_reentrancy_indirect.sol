--- conflicted
+++ resolved
@@ -44,11 +44,5 @@
 // ====
 // SMTIgnoreCex: yes
 // ----
-<<<<<<< HEAD
 // Warning 6328: (452-466): CHC: Assertion violation happens here.
-// Warning 6328: (470-496): CHC: Assertion violation happens here.
-=======
-// Warning 5084: (100-110): Type conversion is not yet fully supported and might yield false positives.
-// Warning 4661: (468-482): Assertion violation happens here
-// Warning 4661: (486-512): Assertion violation happens here
->>>>>>> 6b823c6c
+// Warning 6328: (470-496): CHC: Assertion violation happens here.