### 0.4.12 (unreleased)

Features:
<<<<<<< HEAD
 * Assembly: Add ``CREATE2`` (EIP86), ``RETURNDATASIZE`` and ``RETURNDATACOPY`` (EIP211) instructions.
 * Assembly: Display auxiliary data in the assembly output.
 * Assembly: Renamed ``SHA3`` to ``KECCAK256``.
=======
 * Assembly: renamed ``SHA3`` to ``KECCAK256``.
 * Assembly: Add ``CREATE2`` (EIP86), ``STATICCALL`` (EIP214), ``RETURNDATASIZE`` and ``RETURNDATACOPY`` (EIP211) instructions.
>>>>>>> 42b61171
 * AST: export all attributes to JSON format.
 * Inline Assembly: Present proper error message when not supplying enough arguments to a functional
   instruction.
 * Inline Assembly: introduce ``keccak256`` as an opcode. ``sha3`` is still a valid alias.

Bugfixes:
 * Fixed crash concerning non-callable types.
 * Unused variable warnings no longer issued for variables used inside inline assembly.
 * Inline Assembly: Enforce function arguments when parsing functional instructions.

### 0.4.11 (2017-05-03)

Features:
 * Implement the Standard JSON Input / Output API
 * Support ``interface`` contracts.
 * C API (``jsonCompiler``): Add the ``compileStandard()`` method to process a Standard JSON I/O.
 * Commandline interface: Add the ``--standard-json`` parameter to process a Standard JSON I/O.
 * Commandline interface: Support ``--allow-paths`` to define trusted import paths. Note: the
   path(s) of the supplied source file(s) is always trusted.
 * Inline Assembly: Storage variable access using ``_slot`` and ``_offset`` suffixes.
 * Inline Assembly: Disallow blocks with unbalanced stack.
 * Static analyzer: Warn about statements without effects.
 * Static analyzer: Warn about unused local variables, parameters, and return parameters.
 * Syntax checker: issue deprecation warning for unary '+'

Bugfixes:
 * Assembly output: Implement missing AssemblyItem types.
 * Compiler interface: Fix a bug where source indexes could be inconsistent between Solidity compiled
   with different compilers (clang vs. gcc) or compiler settings. The bug was visible in AST
   and source mappings.
 * Gas Estimator: Reflect the most recent fee schedule.
 * Type system: Contract inheriting from base with unimplemented constructor should be abstract.
 * Optimizer: Number representation bug in the constant optimizer fixed.

### 0.4.10 (2017-03-15)

Features:
 * Add ``assert(condition)``, which throws if condition is false (meant for internal errors).
 * Add ``require(condition)``, which throws if condition is false (meant for invalid input).
 * Commandline interface: Do not overwrite files unless forced.
 * Introduce ``.transfer(value)`` for sending Ether.
 * Code generator: Support ``revert()`` to abort with rolling back, but not consuming all gas.
 * Inline assembly: Support ``revert`` (EIP140) as an opcode.
 * Parser: Support scientific notation in numbers (e.g. ``2e8`` and ``200e-2``).
 * Type system: Support explicit conversion of external function to address.
 * Type system: Warn if base of exponentiation is literal (result type might be unexpected).
 * Type system: Warn if constant state variables are not compile-time constants.

Bugfixes:
 * Commandline interface: Always escape filenames (replace ``/``, ``:`` and ``.`` with ``_``).
 * Commandline interface: Do not try creating paths ``.`` and ``..``.
 * Commandline interface: Allow long library names.
 * Parser: Disallow octal literals.
 * Type system: Fix a crash caused by continuing on fatal errors in the code.
 * Type system: Disallow compound assignment for tuples.
 * Type system: Detect cyclic dependencies between constants.
 * Type system: Disallow arrays with negative length.
 * Type system: Fix a crash related to invalid binary operators.
 * Type system: Disallow ``var`` declaration with empty tuple type.
 * Type system: Correctly convert function argument types to pointers for member functions.
 * Type system: Move privateness of constructor into AST itself.
 * Inline assembly: Charge one stack slot for non-value types during analysis.
 * Assembly output: Print source location before the operation it refers to instead of after.
 * Optimizer: Stop trying to optimize tricky constants after a while.

### 0.4.9 (2017-01-31)

Features:
 * Compiler interface: Contracts and libraries can be referenced with a ``file:`` prefix to make them unique.
 * Compiler interface: Report source location for "stack too deep" errors.
 * AST: Use deterministic node identifiers.
 * Inline assembly: introduce ``invalid`` (EIP141) as an opcode.
 * Type system: Introduce type identifier strings.
 * Type checker: Warn about invalid checksum for addresses and deduce type from valid ones.
 * Metadata: Do not include platform in the version number.
 * Metadata: Add option to store sources as literal content.
 * Code generator: Extract array utils into low-level functions.
 * Code generator: Internal errors (array out of bounds, etc.) now cause a reversion by using an invalid
   instruction (0xfe - EIP141) instead of an invalid jump. Invalid jump is still kept for explicit throws.

Bugfixes:
 * Code generator: Allow recursive structs.
 * Inline assembly: Disallow variables named like opcodes.
 * Type checker: Allow multiple events of the same name (but with different arities or argument types)
 * Natspec parser: Fix error with ``@param`` parsing and whitespace.

### 0.4.8 (2017-01-13)

Features:
 * Optimiser: Performance improvements.
 * Output: Print assembly in new standardized Solidity assembly format.

Bugfixes:
 * Remappings: Prefer longer context over longer prefix.
 * Type checker, code generator: enable access to events of base contracts' names.
 * Imports: ``import ".dir/a"`` is not a relative path.  Relative paths begin with directory ``.`` or ``..``.
 * Type checker, disallow inheritances of different kinds (e.g. a function and a modifier) of members of the same name

### 0.4.7 (2016-12-15)

Features:
 * Bitshift operators.
 * Type checker: Warn when ``msg.value`` is used in non-payable function.
 * Code generator: Inject the Swarm hash of a metadata file into the bytecode.
 * Code generator: Replace expensive memcpy precompile by simple assembly loop.
 * Optimizer: Some dead code elimination.

Bugfixes:
 * Code generator: throw if calling the identity precompile failed during memory (array) copying.
 * Type checker: string literals that are not valid UTF-8 cannot be converted to string type
 * Code generator: any non-zero value given as a boolean argument is now converted into 1.
 * AST Json Converter: replace ``VariableDefinitionStatement`` nodes with ``VariableDeclarationStatement``
 * AST Json Converter: fix the camel case in ``ElementaryTypeNameExpression``
 * AST Json Converter: replace ``public`` field with ``visibility`` in the function definition nodes

### 0.4.6 (2016-11-22)

Bugfixes:
 * Optimizer: Knowledge about state was not correctly cleared for JUMPDESTs (introduced in 0.4.5)

### 0.4.5 (2016-11-21)

Features:
 * Function types
 * Do-while loops: support for a ``do <block> while (<expr>);`` control structure
 * Inline assembly: support ``invalidJumpLabel`` as a jump label.
 * Type checker: now more eagerly searches for a common type of an inline array with mixed types
 * Code generator: generates a runtime error when an out-of-range value is converted into an enum type.

Bugfixes:

 * Inline assembly: calculate stack height warning correctly even when local variables are used.
 * Code generator: check for value transfer in non-payable constructors.
 * Parser: disallow empty enum definitions.
 * Type checker: disallow conversion between different enum types.
 * Interface JSON: do not include trailing new line.

### 0.4.4 (2016-10-31)

Bugfixes:
 * Type checker: forbid signed exponential that led to an incorrect use of EXP opcode.
 * Code generator: properly clean higher order bytes before storing in storage.

### 0.4.3 (2016-10-25)

Features:

 * Inline assembly: support both ``suicide`` and ``selfdestruct`` opcodes
   (note: ``suicide`` is deprecated).
 * Inline assembly: issue warning if stack is not balanced after block.
 * Include ``keccak256()`` as an alias to ``sha3()``.
 * Support shifting constant numbers.

Bugfixes:
 * Commandline interface: Disallow unknown options in ``solc``.
 * Name resolver: Allow inheritance of ``enum`` definitions.
 * Type checker: Proper type checking for bound functions.
 * Type checker: fixed crash related to invalid fixed point constants
 * Type checker: fixed crash related to invalid literal numbers.
 * Type checker: ``super.x`` does not look up ``x`` in the current contract.
 * Code generator: expect zero stack increase after ``super`` as an expression.
 * Code generator: fix an internal compiler error for ``L.Foo`` for ``enum Foo`` defined in library ``L``.
 * Code generator: allow inheritance of ``enum`` definitions.
 * Inline assembly: support the ``address`` opcode.
 * Inline assembly: fix parsing of assignment after a label.
 * Inline assembly: external variables of unsupported type (such as ``this``, ``super``, etc.)
   are properly detected as unusable.
 * Inline assembly: support variables within modifiers.
 * Optimizer: fix related to stale knowledge about SHA3 operations

### 0.4.2 (2016-09-17)

Bugfixes:

 * Code Generator: Fix library functions being called from payable functions.
 * Type Checker: Fixed a crash about invalid array types.
 * Code Generator: Fixed a call gas bug that became visible after
   version 0.4.0 for calls where the output is larger than the input.

### 0.4.1 (2016-09-09)

 * Build System: Fixes to allow library compilation.

### 0.4.0 (2016-09-08)

This release deliberately breaks backwards compatibility mostly to
enforce some safety features. The most important change is that you have
to explicitly specify if functions can receive ether via the ``payable``
modifier. Furthermore, more situations cause exceptions to be thrown.

Minimal changes to be made for upgrade:
 - Add ``payable`` to all functions that want to receive Ether
   (including the constructor and the fallback function).
 - Change ``_`` to ``_;`` in modifiers.
 - Add version pragma to each file: ``pragma solidity ^0.4.0;``

Breaking Changes:

 * Source files have to specify the compiler version they are
   compatible with using e.g. ``pragma solidity ^0.4.0;`` or
   ``pragma solidity >=0.4.0 <0.4.8;``
 * Functions that want to receive Ether have to specify the
   new ``payable`` modifier (otherwise they throw).
 * Contracts that want to receive Ether with a plain "send"
   have to implement a fallback function with the ``payable``
   modifier. Contracts now throw if no payable fallback
   function is defined and no function matches the signature.
 * Failing contract creation through "new" throws.
 * Division / modulus by zero throws.
 * Function call throws if target contract does not have code
 * Modifiers are required to contain ``_`` (use ``if (false) _`` as a workaround if needed).
 * Modifiers: return does not skip part in modifier after ``_``.
 * Placeholder statement `_` in modifier now requires explicit `;`.
 * ``ecrecover`` now returns zero if the input is malformed (it previously returned garbage).
 * The ``constant`` keyword cannot be used for constructors or the fallback function.
 * Removed ``--interface`` (Solidity interface) output option
 * JSON AST: General cleanup, renamed many nodes to match their C++ names.
 * JSON output: ``srcmap-runtime`` renamed to ``srcmapRuntime``.
 * Moved (and reworked) standard library contracts from inside the compiler to github.com/ethereum/solidity/std
   (``import "std";`` or ``import owned;`` do not work anymore).
 * Confusing and undocumented keyword ``after`` was removed.
 * New reserved words: ``abstract``, ``hex``, ``interface``, ``payable``, ``pure``, ``static``, ``view``.

Features:

 * Hexadecimal string literals: ``hex"ab1248fe"``
 * Internal: Inline assembly usable by the code generator.
 * Commandline interface: Using ``-`` as filename allows reading from stdin.
 * Interface JSON: Fallback function is now part of the ABI.
 * Interface: Version string now *semver* compatible.
 * Code generator: Do not provide "new account gas" if we know the called account exists.

Bugfixes:

 * JSON AST: Nodes were added at wrong parent
 * Why3 translator: Crash fix for exponentiation
 * Commandline Interface: linking libraries with underscores in their name.
 * Type Checker: Fallback function cannot return data anymore.
 * Code Generator: Fix crash when ``sha3()`` was used on unsupported types.
 * Code Generator: Manually set gas stipend for ``.send(0)``.

Lots of changes to the documentation mainly by voluntary external contributors.

### 0.3.6 (2016-08-10)

Features:

 * Formal verification: Take external effects on a contract into account.
 * Type Checker: Warning about unused return value of low-level calls and send.
 * Output: Source location and node id as part of AST output
 * Output: Source location mappings for bytecode
 * Output: Formal verification as part of json compiler output.

Bugfixes:

 * Commandline Interface: Do not crash if input is taken from stdin.
 * Scanner: Correctly support unicode escape codes in strings.
 * JSON output: Fix error about relative / absolute source file names.
 * JSON output: Fix error about invalid utf8 strings.
 * Code Generator: Dynamic allocation of empty array caused infinite loop.
 * Code Generator: Correctly calculate gas requirements for memcpy precompile.
 * Optimizer: Clear known state if two code paths are joined.

### 0.3.5 (2016-06-10)

Features:

 * Context-dependent path remappings (different modules can use the same library in different versions)

Bugfixes:

 * Type Checking: Dynamic return types were removed when fetching data from external calls, now they are replaced by an "unusable" type.
 * Type Checking: Overrides by constructors were considered making a function non-abstract.

### 0.3.4 (2016-05-31)

No change outside documentation.

### 0.3.3 (2016-05-27)

 * Allow internal library functions to be called (by "inlining")
 * Fractional/rational constants (only usable with fixed point types, which are still in progress)
 * Inline assembly has access to internal functions (as jump labels)
 * Running `solc` without arguments on a terminal will print help.
 * Bugfix: Remove some non-determinism in code generation.
 * Bugfix: Corrected usage of not / bnot / iszero in inline assembly
 * Bugfix: Correctly clean bytesNN types before comparison

### 0.3.2 (2016-04-18)

 * Bugfix: Inline assembly parser: `byte` opcode was unusable
 * Bugfix: Error reporting: tokens for variably-sized types were not converted to string properly
 * Bugfix: Dynamic arrays of structs were not deleted correctly.
 * Bugfix: Static arrays in constructor parameter list were not decoded correctly.

### 0.3.1 (2016-03-31)

 * Inline assembly
 * Bugfix: Code generation: array access with narrow types did not clean higher order bits
 * Bugfix: Error reporting: error reporting with unknown source location caused a crash

### 0.3.0 (2016-03-11)

BREAKING CHANGES:

 * Added new keywords `assembly`, `foreign`, `fixed`, `ufixed`, `fixedNxM`, `ufixedNxM` (for various values of M and N), `timestamp`
 * Number constant division does not round to integer, but to a fixed point type (e.g. `1 / 2 != 1`, but `1 / 2 == 0.5`).
 * Library calls now default to use DELEGATECALL (e.g. called library functions see the same value as the calling function for `msg.value` and `msg.sender`).
 * `<address>.delegatecall` as a low-level calling interface

Bugfixes:
 * Fixed a bug in the optimizer that resulted in comparisons being wrong.


### 0.2.2 (2016-02-17)

 * Index access for types `bytes1`, ..., `bytes32` (only read access for now).
 * Bugfix: Type checker crash for wrong number of base constructor parameters.

### 0.2.1 (2016-01-30)

 * Inline arrays, i.e. `var y = [1,x,f()];` if there is a common type for `1`, `x` and `f()`. Note that the result is always a fixed-length memory array and conversion to dynamic-length memory arrays is not yet possible.
 * Import similar to ECMAScript6 import (`import "abc.sol" as d` and `import {x, y} from "abc.sol"`).
 * Commandline compiler solc automatically resolves missing imports and allows for "include directories".
 * Conditional: `x ? y : z`
 * Bugfix: Fixed several bugs where the optimizer generated invalid code.
 * Bugfix: Enums and structs were not accessible to other contracts.
 * Bugfix: Fixed segfault connected to function paramater types, appeared during gas estimation.
 * Bugfix: Type checker crash for wrong number of base constructor parameters.
 * Bugfix: Allow function overloads with different array types.
 * Bugfix: Allow assignments of type `(x) = 7`.
 * Bugfix: Type `uint176` was not available.
 * Bugfix: Fixed crash during type checking concerning constructor calls.
 * Bugfix: Fixed crash during code generation concerning invalid accessors for struct types.
 * Bugfix: Fixed crash during code generating concerning computing a hash of a struct type.

### 0.2.0 (2015-12-02)

 * **Breaking Change**: `new ContractName.value(10)()` has to be written as `(new ContractName).value(10)()`
 * Added `selfdestruct` as an alias for `suicide`.
 * Allocation of memory arrays using `new`.
 * Binding library functions to types via `using x for y`
 * `addmod` and `mulmod` (modular addition and modular multiplication with arbitrary intermediate precision)
 * Bugfix: Constructor arguments of fixed array type were not read correctly.
 * Bugfix: Memory allocation of structs containing arrays or strings.
 * Bugfix: Data location for explicit memory parameters in libraries was set to storage.

### 0.1.7 (2015-11-17)

 * Improved error messages for unexpected tokens.
 * Proof-of-concept transcompilation to why3 for formal verification of contracts.
 * Bugfix: Arrays (also strings) as indexed parameters of events.
 * Bugfix: Writing to elements of `bytes` or `string` overwrite others.
 * Bugfix: "Successor block not found" on Windows.
 * Bugfix: Using string literals in tuples.
 * Bugfix: Cope with invalid commit hash in version for libraries.
 * Bugfix: Some test framework fixes on windows.

### 0.1.6 (2015-10-16)

 * `.push()` for dynamic storage arrays.
 * Tuple expressions (`(1,2,3)` or `return (1,2,3);`)
 * Declaration and assignment of multiple variables (`var (x,y,) = (1,2,3,4,5);` or `var (x,y) = f();`)
 * Destructuring assignment (`(x,y,) = (1,2,3)`)
 * Bugfix: Internal error about usage of library function with invalid types.
 * Bugfix: Correctly parse `Library.structType a` at statement level.
 * Bugfix: Correctly report source locations of parenthesized expressions (as part of "tuple" story).

### 0.1.5 (2015-10-07)

 * Breaking change in storage encoding: Encode short byte arrays and strings together with their length in storage.
 * Report warnings
 * Allow storage reference types for public library functions.
 * Access to types declared in other contracts and libraries via `.`.
 * Version stamp at beginning of runtime bytecode of libraries.
 * Bugfix: Problem with initialized string state variables and dynamic data in constructor.
 * Bugfix: Resolve dependencies concerning `new` automatically.
 * Bugfix: Allow four indexed arguments for anonymous events.
 * Bugfix: Detect too large integer constants in functions that accept arbitrary parameters.

### 0.1.4 (2015-09-30)

 * Bugfix: Returning fixed-size arrays.
 * Bugfix: combined-json output of solc.
 * Bugfix: Accessing fixed-size array return values.
 * Bugfix: Disallow assignment from literal strings to storage pointers.
 * Refactoring: Move type checking into its own module.

### 0.1.3 (2015-09-25)

 * `throw` statement.
 * Libraries that contain functions which are called via CALLCODE.
 * Linker stage for compiler to insert other contract's addresses (used for libraries).
 * Compiler option to output runtime part of contracts.
 * Compile-time out of bounds check for access to fixed-size arrays by integer constants.
 * Version string includes libevmasm/libethereum's version (contains the optimizer).
 * Bugfix: Accessors for constant public state variables.
 * Bugfix: Propagate exceptions in clone contracts.
 * Bugfix: Empty single-line comments are now treated properly.
 * Bugfix: Properly check the number of indexed arguments for events.
 * Bugfix: Strings in struct constructors.

### 0.1.2 (2015-08-20)

 * Improved commandline interface.
 * Explicit conversion between `bytes` and `string`.
 * Bugfix: Value transfer used in clone contracts.
 * Bugfix: Problem with strings as mapping keys.
 * Bugfix: Prevent usage of some operators.

### 0.1.1 (2015-08-04)

 * Strings can be used as mapping keys.
 * Clone contracts.
 * Mapping members are skipped for structs in memory.
 * Use only a single stack slot for storage references.
 * Improved error message for wrong argument count. (#2456)
 * Bugfix: Fix comparison between `bytesXX` types. (#2087)
 * Bugfix: Do not allow floats for integer literals. (#2078)
 * Bugfix: Some problem with many local variables. (#2478)
 * Bugfix: Correctly initialise `string` and `bytes` state variables.
 * Bugfix: Correctly compute gas requirements for callcode.

### 0.1.0 (2015-07-10)<|MERGE_RESOLUTION|>--- conflicted
+++ resolved
@@ -1,14 +1,9 @@
 ### 0.4.12 (unreleased)
 
 Features:
-<<<<<<< HEAD
- * Assembly: Add ``CREATE2`` (EIP86), ``RETURNDATASIZE`` and ``RETURNDATACOPY`` (EIP211) instructions.
+ * Assembly: renamed ``SHA3`` to ``KECCAK256``.
  * Assembly: Display auxiliary data in the assembly output.
- * Assembly: Renamed ``SHA3`` to ``KECCAK256``.
-=======
- * Assembly: renamed ``SHA3`` to ``KECCAK256``.
  * Assembly: Add ``CREATE2`` (EIP86), ``STATICCALL`` (EIP214), ``RETURNDATASIZE`` and ``RETURNDATACOPY`` (EIP211) instructions.
->>>>>>> 42b61171
  * AST: export all attributes to JSON format.
  * Inline Assembly: Present proper error message when not supplying enough arguments to a functional
    instruction.
