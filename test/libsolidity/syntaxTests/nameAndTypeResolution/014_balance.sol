--- conflicted
+++ resolved
@@ -4,10 +4,5 @@
     }
 }
 // ----
-<<<<<<< HEAD
-// Warning: (52-61): Unused local variable.
-// Warning: (20-132): Function state mutability can be restricted to view
-=======
 // Warning 2072: (52-61): Unused local variable.
-// Warning 2018: (20-89): Function state mutability can be restricted to view
->>>>>>> 27d51765
+// Warning 2018: (20-89): Function state mutability can be restricted to view