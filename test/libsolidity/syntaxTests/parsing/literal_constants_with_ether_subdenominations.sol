--- conflicted
+++ resolved
@@ -4,12 +4,8 @@
          a = 1 von;
          b = 2 szabo;
          c = 3 finney;
-<<<<<<< HEAD
          b = 4 lat;
-=======
-         d = 4 ether;
-         e = 5 gwei;
->>>>>>> 27d51765
+         e = 5 gvon;
     }
     uint256 a;
     uint256 b;
@@ -17,9 +13,4 @@
     uint256 d;
     uint256 e;
 }
-<<<<<<< HEAD
-// ----
-// Warning: (168-177): This declaration shadows an existing declaration.
-=======
-// ----
->>>>>>> 27d51765
+// ----