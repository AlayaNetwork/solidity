pragma experimental SMTChecker;
contract State {
	C c;
	function f() public returns (uint) {
		while(true)
			c.setOwner();
	}
}
contract C {
	address owner;
	function setOwner() public {
		owner = address(uint160(0));
	}
}
// ----
<<<<<<< HEAD
// Warning 6321: (85-89): Unnamed return variable can remain unassigned. Add an explicit return with value to all non-reverting code paths or name the variable.
=======
// Warning 5084: (206-216): Type conversion is not yet fully supported and might yield false positives.
>>>>>>> 6b823c6c
<|MERGE_RESOLUTION|>--- conflicted
+++ resolved
@@ -13,8 +13,4 @@
 	}
 }
 // ----
-<<<<<<< HEAD
-// Warning 6321: (85-89): Unnamed return variable can remain unassigned. Add an explicit return with value to all non-reverting code paths or name the variable.
-=======
-// Warning 5084: (206-216): Type conversion is not yet fully supported and might yield false positives.
->>>>>>> 6b823c6c
+// Warning 6321: (85-89): Unnamed return variable can remain unassigned. Add an explicit return with value to all non-reverting code paths or name the variable.