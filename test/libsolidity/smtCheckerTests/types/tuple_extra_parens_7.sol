--- conflicted
+++ resolved
@@ -10,9 +10,5 @@
 		assert(y == 3);
 	}
 }
-<<<<<<< HEAD
 // ----
-=======
-// ----
-// Warning 5084: (150-160): Type conversion is not yet fully supported and might yield false positives.
->>>>>>> 6b823c6c
+// Warning 5084: (150-160): Type conversion is not yet fully supported and might yield false positives.