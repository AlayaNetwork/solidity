--- conflicted
+++ resolved
@@ -197,18 +197,10 @@
 	K(Virtual, "virtual", 0)                                           \
 	K(While, "while", 0)                                               \
 	\
-<<<<<<< HEAD
-	/* Lat subdenominations */                                         \
+	/* Atp subdenominations */                                         \
 	K(SubVon, "von", 0)                                                \
 	K(SubGvon, "gvon", 0)                                              \
-	K(SubLat, "lat", 0)                                                \
-=======
-	/* Atp subdenominations */                                       \
-	K(SubVon, "von", 0)                                                \
-	K(SubSzabo, "szabo", 0)                                            \
-	K(SubFinney, "finney", 0)                                          \
-	K(SubAtp, "atp", 0)                                            \
->>>>>>> bdb17f2c
+	K(SubLat, "atp", 0)                                                \
 	K(SubSecond, "seconds", 0)                                         \
 	K(SubMinute, "minutes", 0)                                         \
 	K(SubHour, "hours", 0)                                             \
@@ -324,11 +316,7 @@
 		return op == Token::Pure || op == Token::View || op == Token::Payable;
 	}
 
-<<<<<<< HEAD
-	constexpr bool isEtherSubdenomination(Token op) { return op >= Token::SubVon && op <= Token::SubLat; }
-=======
-	constexpr bool isEtherSubdenomination(Token op) { return op == Token::SubVon || op == Token::SubSzabo || op == Token::SubFinney || op == Token::SubAtp; }
->>>>>>> bdb17f2c
+	constexpr bool isEtherSubdenomination(Token op) { return op >= Token::SubVon && op <= Token::SubAtp; }
 	constexpr bool isTimeSubdenomination(Token op) { return op == Token::SubSecond || op == Token::SubMinute || op == Token::SubHour || op == Token::SubDay || op == Token::SubWeek || op == Token::SubYear; }
 	constexpr bool isReservedKeyword(Token op) { return (Token::After <= op && op <= Token::Unchecked); }
 
