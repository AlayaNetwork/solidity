/*
	This file is part of solidity.

	solidity is free software: you can redistribute it and/or modify
	it under the terms of the GNU General Public License as published by
	the Free Software Foundation, either version 3 of the License, or
	(at your option) any later version.

	solidity is distributed in the hope that it will be useful,
	but WITHOUT ANY WARRANTY; without even the implied warranty of
	MERCHANTABILITY or FITNESS FOR A PARTICULAR PURPOSE.  See the
	GNU General Public License for more details.

	You should have received a copy of the GNU General Public License
	along with solidity.  If not, see <http://www.gnu.org/licenses/>.
*/
// SPDX-License-Identifier: GPL-3.0
/**
 * @author Christian <c@ethdev.com>
 * @date 2014
 * Solidity parser.
 */

#include <libsolidity/parsing/Parser.h>

#include <libsolidity/interface/Version.h>
#include <libyul/AsmParser.h>
#include <libyul/backends/evm/EVMDialect.h>
#include <liblangutil/ErrorReporter.h>
#include <liblangutil/Scanner.h>
#include <liblangutil/SemVerHandler.h>
#include <liblangutil/SourceLocation.h>
#include <libyul/backends/evm/EVMDialect.h>
#include <boost/algorithm/string/trim.hpp>
#include <boost/algorithm/string/replace.hpp>
#include <cctype>
#include <vector>
#include <regex>

using namespace std;
using namespace solidity::langutil;

namespace solidity::frontend
{

/// AST node factory that also tracks the begin and end position of an AST node
/// while it is being parsed
class Parser::ASTNodeFactory
{
public:
	explicit ASTNodeFactory(Parser& _parser):
		m_parser(_parser), m_location{_parser.currentLocation().start, -1, _parser.currentLocation().source} {}
	ASTNodeFactory(Parser& _parser, ASTPointer<ASTNode> const& _childNode):
		m_parser(_parser), m_location{_childNode->location()} {}

	void markEndPosition() { m_location.end = m_parser.currentLocation().end; }
	void setLocation(SourceLocation const& _location) { m_location = _location; }
	void setLocationEmpty() { m_location.end = m_location.start; }
	/// Set the end position to the one of the given node.
	void setEndPositionFromNode(ASTPointer<ASTNode> const& _node) { m_location.end = _node->location().end; }

	template <class NodeType, typename... Args>
	ASTPointer<NodeType> createNode(Args&& ... _args)
	{
		solAssert(m_location.source, "");
		if (m_location.end < 0)
			markEndPosition();
		return make_shared<NodeType>(m_parser.nextID(), m_location, std::forward<Args>(_args)...);
	}

	SourceLocation const& location() const noexcept { return m_location; }

private:
	Parser& m_parser;
	SourceLocation m_location;
};

ASTPointer<SourceUnit> Parser::parse(shared_ptr<Scanner> const& _scanner)
{
	solAssert(!m_insideModifier, "");
	try
	{
		m_recursionDepth = 0;
		m_scanner = _scanner;
		ASTNodeFactory nodeFactory(*this);

		vector<ASTPointer<ASTNode>> nodes;
		while (m_scanner->currentToken() != Token::EOS)
		{
			switch (m_scanner->currentToken())
			{
			case Token::Pragma:
				nodes.push_back(parsePragmaDirective());
				break;
			case Token::Import:
				nodes.push_back(parseImportDirective());
				break;
			case Token::Abstract:
			case Token::Interface:
			case Token::Contract:
			case Token::Library:
				nodes.push_back(parseContractDefinition());
				break;
			case Token::Struct:
				nodes.push_back(parseStructDefinition());
				break;
			case Token::Enum:
				nodes.push_back(parseEnumDefinition());
				break;
			case Token::Function:
				nodes.push_back(parseFunctionDefinition(true));
				break;
			default:
				fatalParserError(7858_error, "Expected pragma, import directive or contract/interface/library/struct/enum/function definition.");
			}
		}
		solAssert(m_recursionDepth == 0, "");
		return nodeFactory.createNode<SourceUnit>(findLicenseString(nodes), nodes);
	}
	catch (FatalError const&)
	{
		if (m_errorReporter.errors().empty())
			throw; // Something is weird here, rather throw again.
		return nullptr;
	}
}

void Parser::parsePragmaVersion(SourceLocation const& _location, vector<Token> const& _tokens, vector<string> const& _literals)
{
	SemVerMatchExpressionParser parser(_tokens, _literals);
	auto matchExpression = parser.parse();
	static SemVerVersion const currentVersion{string(VersionString)};
	// FIXME: only match for major version incompatibility
	if (!matchExpression.matches(currentVersion))
		// If m_parserErrorRecovery is true, the same message will appear from SyntaxChecker::visit(),
		// so we don't need to report anything here.
		if (!m_parserErrorRecovery)
			m_errorReporter.fatalParserError(
				5333_error,
				_location,
				"Source file requires different compiler version (current compiler is " +
				string(VersionString) + ") - note that nightly builds are considered to be "
				"strictly less than the released version"
			);
}

ASTPointer<StructuredDocumentation> Parser::parseStructuredDocumentation()
{
	if (m_scanner->currentCommentLiteral() != "")
	{
		ASTNodeFactory nodeFactory{*this};
		nodeFactory.setLocation(m_scanner->currentCommentLocation());
		return nodeFactory.createNode<StructuredDocumentation>(
			make_shared<ASTString>(m_scanner->currentCommentLiteral())
		);
	}
	return nullptr;
}

ASTPointer<PragmaDirective> Parser::parsePragmaDirective()
{
	RecursionGuard recursionGuard(*this);
	// pragma anything* ;
	// Currently supported:
	// pragma solidity ^0.4.0 || ^0.3.0;
	ASTNodeFactory nodeFactory(*this);
	expectToken(Token::Pragma);
	vector<string> literals;
	vector<Token> tokens;
	do
	{
		Token token = m_scanner->currentToken();
		if (token == Token::Illegal)
			parserError(6281_error, "Token incompatible with Solidity parser as part of pragma directive.");
		else
		{
			string literal = m_scanner->currentLiteral();
			if (literal.empty() && TokenTraits::toString(token))
				literal = TokenTraits::toString(token);
			literals.push_back(literal);
			tokens.push_back(token);
		}
		m_scanner->next();
	}
	while (m_scanner->currentToken() != Token::Semicolon && m_scanner->currentToken() != Token::EOS);
	nodeFactory.markEndPosition();
	expectToken(Token::Semicolon);

	if (literals.size() >= 2 && literals[0] == "solidity")
	{
		parsePragmaVersion(
			nodeFactory.location(),
			vector<Token>(tokens.begin() + 1, tokens.end()),
			vector<string>(literals.begin() + 1, literals.end())
		);
	}

	return nodeFactory.createNode<PragmaDirective>(tokens, literals);
}

ASTPointer<ImportDirective> Parser::parseImportDirective()
{
	RecursionGuard recursionGuard(*this);
	// import "abc" [as x];
	// import * as x from "abc";
	// import {a as b, c} from "abc";
	ASTNodeFactory nodeFactory(*this);
	expectToken(Token::Import);
	ASTPointer<ASTString> path;
	ASTPointer<ASTString> unitAlias = make_shared<string>();
	ImportDirective::SymbolAliasList symbolAliases;

	if (m_scanner->currentToken() == Token::StringLiteral)
	{
		path = getLiteralAndAdvance();
		if (m_scanner->currentToken() == Token::As)
		{
			m_scanner->next();
			unitAlias = expectIdentifierToken();
		}
	}
	else
	{
		if (m_scanner->currentToken() == Token::LBrace)
		{
			m_scanner->next();
			while (true)
			{
				ASTPointer<ASTString> alias;
				SourceLocation aliasLocation = currentLocation();
				ASTPointer<Identifier> id = parseIdentifier();
				if (m_scanner->currentToken() == Token::As)
				{
					expectToken(Token::As);
					aliasLocation = currentLocation();
					alias = expectIdentifierToken();
				}
				symbolAliases.emplace_back(ImportDirective::SymbolAlias{move(id), move(alias), aliasLocation});
				if (m_scanner->currentToken() != Token::Comma)
					break;
				m_scanner->next();
			}
			expectToken(Token::RBrace);
		}
		else if (m_scanner->currentToken() == Token::Mul)
		{
			m_scanner->next();
			expectToken(Token::As);
			unitAlias = expectIdentifierToken();
		}
		else
			fatalParserError(9478_error, "Expected string literal (path), \"*\" or alias list.");
		// "from" is not a keyword but parsed as an identifier because of backwards
		// compatibility and because it is a really common word.
		if (m_scanner->currentToken() != Token::Identifier || m_scanner->currentLiteral() != "from")
			fatalParserError(8208_error, "Expected \"from\".");
		m_scanner->next();
		if (m_scanner->currentToken() != Token::StringLiteral)
			fatalParserError(6845_error, "Expected import path.");
		path = getLiteralAndAdvance();
	}
	if (path->empty())
		fatalParserError(6326_error, "Import path cannot be empty.");
	nodeFactory.markEndPosition();
	expectToken(Token::Semicolon);
	return nodeFactory.createNode<ImportDirective>(path, unitAlias, move(symbolAliases));
}

std::pair<ContractKind, bool> Parser::parseContractKind()
{
	ContractKind kind;
	bool abstract = false;
	if (m_scanner->currentToken() == Token::Abstract)
	{
		abstract = true;
		m_scanner->next();
	}
	switch (m_scanner->currentToken())
	{
	case Token::Interface:
		kind = ContractKind::Interface;
		break;
	case Token::Contract:
		kind = ContractKind::Contract;
		break;
	case Token::Library:
		kind = ContractKind::Library;
		break;
	default:
		parserError(3515_error, "Expected keyword \"contract\", \"interface\" or \"library\".");
		return std::make_pair(ContractKind::Contract, abstract);
	}
	m_scanner->next();
	return std::make_pair(kind, abstract);
}

ASTPointer<ContractDefinition> Parser::parseContractDefinition()
{
	RecursionGuard recursionGuard(*this);
	ASTNodeFactory nodeFactory(*this);
	ASTPointer<ASTString> name =  nullptr;
	ASTPointer<StructuredDocumentation> documentation;
	vector<ASTPointer<InheritanceSpecifier>> baseContracts;
	vector<ASTPointer<ASTNode>> subNodes;
	std::pair<ContractKind, bool> contractKind{};
	try
	{
		documentation = parseStructuredDocumentation();
		contractKind = parseContractKind();
		name = expectIdentifierToken();
		if (m_scanner->currentToken() == Token::Is)
			do
			{
				m_scanner->next();
				baseContracts.push_back(parseInheritanceSpecifier());
			}
			while (m_scanner->currentToken() == Token::Comma);
		expectToken(Token::LBrace);
		while (true)
		{
			Token currentTokenValue = m_scanner->currentToken();
			if (currentTokenValue == Token::RBrace)
				break;
			else if (
				(currentTokenValue == Token::Function && m_scanner->peekNextToken() != Token::LParen) ||
				currentTokenValue == Token::Constructor ||
				currentTokenValue == Token::Receive ||
				currentTokenValue == Token::Fallback
			)
				subNodes.push_back(parseFunctionDefinition());
			else if (currentTokenValue == Token::Struct)
				subNodes.push_back(parseStructDefinition());
			else if (currentTokenValue == Token::Enum)
				subNodes.push_back(parseEnumDefinition());
			else if (
				currentTokenValue == Token::Identifier ||
				currentTokenValue == Token::Mapping ||
				TokenTraits::isElementaryTypeName(currentTokenValue) ||
				(currentTokenValue == Token::Function && m_scanner->peekNextToken() == Token::LParen)
			)
			{
				VarDeclParserOptions options;
				options.isStateVariable = true;
				options.allowInitialValue = true;
				subNodes.push_back(parseVariableDeclaration(options));
				expectToken(Token::Semicolon);
			}
			else if (currentTokenValue == Token::Modifier)
				subNodes.push_back(parseModifierDefinition());
			else if (currentTokenValue == Token::Event)
				subNodes.push_back(parseEventDefinition());
			else if (currentTokenValue == Token::Using)
				subNodes.push_back(parseUsingDirective());
			else
				fatalParserError(9182_error, "Function, variable, struct or modifier declaration expected.");
		}
	}
	catch (FatalError const&)
	{
		if (
			!m_errorReporter.hasErrors() ||
			!m_parserErrorRecovery ||
			m_errorReporter.hasExcessiveErrors()
		)
			BOOST_THROW_EXCEPTION(FatalError()); /* Don't try to recover here. */
		m_inParserRecovery = true;
	}
	nodeFactory.markEndPosition();
	if (m_inParserRecovery)
		expectTokenOrConsumeUntil(Token::RBrace, "ContractDefinition");
	else
		expectToken(Token::RBrace);
	return nodeFactory.createNode<ContractDefinition>(
		name,
		documentation,
		baseContracts,
		subNodes,
		contractKind.first,
		contractKind.second
	);
}

ASTPointer<InheritanceSpecifier> Parser::parseInheritanceSpecifier()
{
	RecursionGuard recursionGuard(*this);
	ASTNodeFactory nodeFactory(*this);
	ASTPointer<UserDefinedTypeName> name(parseUserDefinedTypeName());
	unique_ptr<vector<ASTPointer<Expression>>> arguments;
	if (m_scanner->currentToken() == Token::LParen)
	{
		m_scanner->next();
		arguments = make_unique<vector<ASTPointer<Expression>>>(parseFunctionCallListArguments());
		nodeFactory.markEndPosition();
		expectToken(Token::RParen);
	}
	else
		nodeFactory.setEndPositionFromNode(name);
	return nodeFactory.createNode<InheritanceSpecifier>(name, std::move(arguments));
}

Visibility Parser::parseVisibilitySpecifier()
{
	Visibility visibility(Visibility::Default);
	Token token = m_scanner->currentToken();
	switch (token)
	{
		case Token::Public:
			visibility = Visibility::Public;
			break;
		case Token::Internal:
			visibility = Visibility::Internal;
			break;
		case Token::Private:
			visibility = Visibility::Private;
			break;
		case Token::External:
			visibility = Visibility::External;
			break;
		default:
			solAssert(false, "Invalid visibility specifier.");
	}
	m_scanner->next();
	return visibility;
}

ASTPointer<OverrideSpecifier> Parser::parseOverrideSpecifier()
{
	solAssert(m_scanner->currentToken() == Token::Override, "");

	ASTNodeFactory nodeFactory(*this);
	std::vector<ASTPointer<UserDefinedTypeName>> overrides;

	nodeFactory.markEndPosition();
	m_scanner->next();

	if (m_scanner->currentToken() == Token::LParen)
	{
		m_scanner->next();
		while (true)
		{
			overrides.push_back(parseUserDefinedTypeName());

			if (m_scanner->currentToken() == Token::RParen)
				break;

			expectToken(Token::Comma);
		}

		nodeFactory.markEndPosition();
		expectToken(Token::RParen);
	}

	return nodeFactory.createNode<OverrideSpecifier>(move(overrides));
}

StateMutability Parser::parseStateMutability()
{
	StateMutability stateMutability(StateMutability::NonPayable);
	Token token = m_scanner->currentToken();
	switch (token)
	{
		case Token::Payable:
			stateMutability = StateMutability::Payable;
			break;
		case Token::View:
			stateMutability = StateMutability::View;
			break;
		case Token::Pure:
			stateMutability = StateMutability::Pure;
			break;
		default:
			solAssert(false, "Invalid state mutability specifier.");
	}
	m_scanner->next();
	return stateMutability;
}

Parser::FunctionHeaderParserResult Parser::parseFunctionHeader(bool _isStateVariable)
{
	RecursionGuard recursionGuard(*this);
	FunctionHeaderParserResult result;

	VarDeclParserOptions options;
	options.allowLocationSpecifier = true;
	result.parameters = parseParameterList(options);
	while (true)
	{
		Token token = m_scanner->currentToken();
		if (!_isStateVariable && token == Token::Identifier)
			result.modifiers.push_back(parseModifierInvocation());
		else if (TokenTraits::isVisibilitySpecifier(token))
		{
			if (result.visibility != Visibility::Default)
			{
				// There is the special case of a public state variable of function type.
				// Detect this and return early.
				if (_isStateVariable && (result.visibility == Visibility::External || result.visibility == Visibility::Internal))
					break;
				parserError(
					9439_error,
					"Visibility already specified as \"" +
					Declaration::visibilityToString(result.visibility) +
					"\"."
				);
				m_scanner->next();
			}
			else
				result.visibility = parseVisibilitySpecifier();
		}
		else if (TokenTraits::isStateMutabilitySpecifier(token))
		{
			if (result.stateMutability != StateMutability::NonPayable)
			{
				parserError(
					9680_error,
					"State mutability already specified as \"" +
					stateMutabilityToString(result.stateMutability) +
					"\"."
				);
				m_scanner->next();
			}
			else
				result.stateMutability = parseStateMutability();
		}
		else if (!_isStateVariable && token == Token::Override)
		{
			if (result.overrides)
				parserError(1827_error, "Override already specified.");

			result.overrides = parseOverrideSpecifier();
		}
		else if (!_isStateVariable && token == Token::Virtual)
		{
			if (result.isVirtual)
				parserError(6879_error, "Virtual already specified.");

			result.isVirtual = true;
			m_scanner->next();
		}
		else
			break;
	}
	if (m_scanner->currentToken() == Token::Returns)
	{
		bool const permitEmptyParameterList = false;
		m_scanner->next();
		result.returnParameters = parseParameterList(options, permitEmptyParameterList);
	}
	else
		result.returnParameters = createEmptyParameterList();
	return result;
}

ASTPointer<ASTNode> Parser::parseFunctionDefinition(bool _freeFunction)
{
	RecursionGuard recursionGuard(*this);
	ASTNodeFactory nodeFactory(*this);
	ASTPointer<StructuredDocumentation> documentation = parseStructuredDocumentation();

	Token kind = m_scanner->currentToken();
	ASTPointer<ASTString> name;
	if (kind == Token::Function)
	{
		m_scanner->next();
		if (
			m_scanner->currentToken() == Token::Constructor ||
			m_scanner->currentToken() == Token::Fallback ||
			m_scanner->currentToken() == Token::Receive
		)
		{
			std::string expected = std::map<Token, std::string>{
				{Token::Constructor, "constructor"},
				{Token::Fallback, "fallback function"},
				{Token::Receive, "receive function"},
			}.at(m_scanner->currentToken());
			name = make_shared<ASTString>(TokenTraits::toString(m_scanner->currentToken()));
			string message{
				"This function is named \"" + *name + "\" but is not the " + expected + " of the contract. "
				"If you intend this to be a " + expected + ", use \"" + *name + "(...) { ... }\" without "
				"the \"function\" keyword to define it."
			};
			if (m_scanner->currentToken() == Token::Constructor)
				parserError(3323_error, message);
			else
				parserWarning(3445_error, message);
			m_scanner->next();
		}
		else
			name = expectIdentifierToken();
	}
	else
	{
		solAssert(kind == Token::Constructor || kind == Token::Fallback || kind == Token::Receive, "");
		m_scanner->next();
		name = make_shared<ASTString>();
	}

	FunctionHeaderParserResult header = parseFunctionHeader(false);

	ASTPointer<Block> block;
	nodeFactory.markEndPosition();
	if (m_scanner->currentToken() == Token::Semicolon)
		m_scanner->next();
	else
	{
		block = parseBlock();
		nodeFactory.setEndPositionFromNode(block);
	}
	return nodeFactory.createNode<FunctionDefinition>(
		name,
		header.visibility,
		header.stateMutability,
		_freeFunction,
		kind,
		header.isVirtual,
		header.overrides,
		documentation,
		header.parameters,
		header.modifiers,
		header.returnParameters,
		block
	);
}

ASTPointer<StructDefinition> Parser::parseStructDefinition()
{
	RecursionGuard recursionGuard(*this);
	ASTNodeFactory nodeFactory(*this);
	expectToken(Token::Struct);
	ASTPointer<ASTString> name = expectIdentifierToken();
	vector<ASTPointer<VariableDeclaration>> members;
	expectToken(Token::LBrace);
	while (m_scanner->currentToken() != Token::RBrace)
	{
		members.push_back(parseVariableDeclaration());
		expectToken(Token::Semicolon);
	}
	nodeFactory.markEndPosition();
	expectToken(Token::RBrace);
	return nodeFactory.createNode<StructDefinition>(name, members);
}

ASTPointer<EnumValue> Parser::parseEnumValue()
{
	RecursionGuard recursionGuard(*this);
	ASTNodeFactory nodeFactory(*this);
	nodeFactory.markEndPosition();
	return nodeFactory.createNode<EnumValue>(expectIdentifierToken());
}

ASTPointer<EnumDefinition> Parser::parseEnumDefinition()
{
	RecursionGuard recursionGuard(*this);
	ASTNodeFactory nodeFactory(*this);
	expectToken(Token::Enum);
	ASTPointer<ASTString> name = expectIdentifierToken();
	vector<ASTPointer<EnumValue>> members;
	expectToken(Token::LBrace);

	while (m_scanner->currentToken() != Token::RBrace)
	{
		members.push_back(parseEnumValue());
		if (m_scanner->currentToken() == Token::RBrace)
			break;
		expectToken(Token::Comma);
		if (m_scanner->currentToken() != Token::Identifier)
			fatalParserError(1612_error, "Expected identifier after ','");
	}
	if (members.empty())
		parserError(3147_error, "enum with no members is not allowed.");

	nodeFactory.markEndPosition();
	expectToken(Token::RBrace);
	return nodeFactory.createNode<EnumDefinition>(name, members);
}

ASTPointer<VariableDeclaration> Parser::parseVariableDeclaration(
	VarDeclParserOptions const& _options,
	ASTPointer<TypeName> const& _lookAheadArrayType
)
{
	RecursionGuard recursionGuard(*this);
	ASTNodeFactory nodeFactory = _lookAheadArrayType ?
		ASTNodeFactory(*this, _lookAheadArrayType) : ASTNodeFactory(*this);

	ASTPointer<StructuredDocumentation> const documentation = parseStructuredDocumentation();
	ASTPointer<TypeName> type = _lookAheadArrayType ? _lookAheadArrayType : parseTypeName();
	nodeFactory.setEndPositionFromNode(type);

	if (!_options.isStateVariable && documentation != nullptr)
		parserError(2837_error, "Only state variables can have a docstring.");

	if (dynamic_cast<FunctionTypeName*>(type.get()) && _options.isStateVariable && m_scanner->currentToken() == Token::LBrace)
		fatalParserError(
			2915_error,
			"Expected a state variable declaration. If you intended this as a fallback function "
			"or a function to handle plain lat transactions, use the \"fallback\" keyword "
			"or the \"receive\" keyword instead."
		);

	bool isIndexed = false;
	VariableDeclaration::Mutability mutability = VariableDeclaration::Mutability::Mutable;
	ASTPointer<OverrideSpecifier> overrides = nullptr;
	Visibility visibility(Visibility::Default);
	VariableDeclaration::Location location = VariableDeclaration::Location::Unspecified;
	ASTPointer<ASTString> identifier;

	while (true)
	{
		Token token = m_scanner->currentToken();
		if (_options.isStateVariable && TokenTraits::isVariableVisibilitySpecifier(token))
		{
			nodeFactory.markEndPosition();
			if (visibility != Visibility::Default)
			{
				parserError(
					4110_error,
					"Visibility already specified as \"" +
					Declaration::visibilityToString(visibility) +
					"\"."
				);
				m_scanner->next();
			}
			else
				visibility = parseVisibilitySpecifier();
		}
		else if (_options.isStateVariable && token == Token::Override)
		{
			if (overrides)
				parserError(9125_error, "Override already specified.");

			overrides = parseOverrideSpecifier();
		}
		else
		{
			if (_options.allowIndexed && token == Token::Indexed)
				isIndexed = true;
			else if (token == Token::Constant || token == Token::Immutable)
			{
				if (mutability != VariableDeclaration::Mutability::Mutable)
					parserError(
						3109_error,
						string("Mutability already set to ") +
						(mutability == VariableDeclaration::Mutability::Constant ? "\"constant\"" : "\"immutable\"")
					);
				else if (token == Token::Constant)
					mutability = VariableDeclaration::Mutability::Constant;
				else if (token == Token::Immutable)
					mutability = VariableDeclaration::Mutability::Immutable;
			}
			else if (_options.allowLocationSpecifier && TokenTraits::isLocationSpecifier(token))
			{
				if (location != VariableDeclaration::Location::Unspecified)
					parserError(3548_error, "Location already specified.");
				else
				{
					switch (token)
					{
					case Token::Storage:
						location = VariableDeclaration::Location::Storage;
						break;
					case Token::Memory:
						location = VariableDeclaration::Location::Memory;
						break;
					case Token::CallData:
						location = VariableDeclaration::Location::CallData;
						break;
					default:
						solAssert(false, "Unknown data location.");
					}
				}
			}
			else
				break;
			nodeFactory.markEndPosition();
			m_scanner->next();
		}
	}

	if (_options.allowEmptyName && m_scanner->currentToken() != Token::Identifier)
		identifier = make_shared<ASTString>("");
	else
	{
		nodeFactory.markEndPosition();
		identifier = expectIdentifierToken();
	}
	ASTPointer<Expression> value;
	if (_options.allowInitialValue)
	{
		if (m_scanner->currentToken() == Token::Assign)
		{
			m_scanner->next();
			value = parseExpression();
			nodeFactory.setEndPositionFromNode(value);
		}
	}
	return nodeFactory.createNode<VariableDeclaration>(
		type,
		identifier,
		value,
		visibility,
		documentation,
		_options.isStateVariable,
		isIndexed,
		mutability,
		overrides,
		location
	);
}

ASTPointer<ModifierDefinition> Parser::parseModifierDefinition()
{
	RecursionGuard recursionGuard(*this);
	ScopeGuard resetModifierFlag([this]() { m_insideModifier = false; });
	m_insideModifier = true;

	ASTNodeFactory nodeFactory(*this);
	ASTPointer<StructuredDocumentation> documentation = parseStructuredDocumentation();

	expectToken(Token::Modifier);
	ASTPointer<ASTString> name(expectIdentifierToken());
	ASTPointer<ParameterList> parameters;
	if (m_scanner->currentToken() == Token::LParen)
	{
		VarDeclParserOptions options;
		options.allowIndexed = true;
		options.allowLocationSpecifier = true;
		parameters = parseParameterList(options);
	}
	else
		parameters = createEmptyParameterList();

	ASTPointer<OverrideSpecifier> overrides;
	bool isVirtual = false;

	while (true)
	{
		if (m_scanner->currentToken() == Token::Override)
		{
			if (overrides)
				parserError(9102_error, "Override already specified.");
			overrides = parseOverrideSpecifier();
		}
		else if (m_scanner->currentToken() == Token::Virtual)
		{
			if (isVirtual)
				parserError(2662_error, "Virtual already specified.");

			isVirtual = true;
			m_scanner->next();
		}
		else
			break;
	}

	ASTPointer<Block> block;
	nodeFactory.markEndPosition();
	if (m_scanner->currentToken() != Token::Semicolon)
	{
		block = parseBlock();
		nodeFactory.setEndPositionFromNode(block);
	}
	else
		m_scanner->next(); // just consume the ';'

	return nodeFactory.createNode<ModifierDefinition>(name, documentation, parameters, isVirtual, overrides, block);
}

ASTPointer<EventDefinition> Parser::parseEventDefinition()
{
	RecursionGuard recursionGuard(*this);
	ASTNodeFactory nodeFactory(*this);
	ASTPointer<StructuredDocumentation> documentation = parseStructuredDocumentation();

	expectToken(Token::Event);
	ASTPointer<ASTString> name(expectIdentifierToken());

	VarDeclParserOptions options;
	options.allowIndexed = true;
	ASTPointer<ParameterList> parameters = parseParameterList(options);

	bool anonymous = false;
	if (m_scanner->currentToken() == Token::Anonymous)
	{
		anonymous = true;
		m_scanner->next();
	}
	nodeFactory.markEndPosition();
	expectToken(Token::Semicolon);
	return nodeFactory.createNode<EventDefinition>(name, documentation, parameters, anonymous);
}

ASTPointer<UsingForDirective> Parser::parseUsingDirective()
{
	RecursionGuard recursionGuard(*this);
	ASTNodeFactory nodeFactory(*this);

	expectToken(Token::Using);
	ASTPointer<UserDefinedTypeName> library(parseUserDefinedTypeName());
	ASTPointer<TypeName> typeName;
	expectToken(Token::For);
	if (m_scanner->currentToken() == Token::Mul)
		m_scanner->next();
	else
		typeName = parseTypeName();
	nodeFactory.markEndPosition();
	expectToken(Token::Semicolon);
	return nodeFactory.createNode<UsingForDirective>(library, typeName);
}

ASTPointer<ModifierInvocation> Parser::parseModifierInvocation()
{
	RecursionGuard recursionGuard(*this);
	ASTNodeFactory nodeFactory(*this);
	ASTPointer<Identifier> name(parseIdentifier());
	unique_ptr<vector<ASTPointer<Expression>>> arguments;
	if (m_scanner->currentToken() == Token::LParen)
	{
		m_scanner->next();
		arguments = make_unique<vector<ASTPointer<Expression>>>(parseFunctionCallListArguments());
		nodeFactory.markEndPosition();
		expectToken(Token::RParen);
	}
	else
		nodeFactory.setEndPositionFromNode(name);
	return nodeFactory.createNode<ModifierInvocation>(name, move(arguments));
}

ASTPointer<Identifier> Parser::parseIdentifier()
{
	RecursionGuard recursionGuard(*this);
	ASTNodeFactory nodeFactory(*this);
	nodeFactory.markEndPosition();
	return nodeFactory.createNode<Identifier>(expectIdentifierToken());
}

ASTPointer<UserDefinedTypeName> Parser::parseUserDefinedTypeName()
{
	RecursionGuard recursionGuard(*this);
	ASTNodeFactory nodeFactory(*this);
	nodeFactory.markEndPosition();
	vector<ASTString> identifierPath{*expectIdentifierToken()};
	while (m_scanner->currentToken() == Token::Period)
	{
		m_scanner->next();
		nodeFactory.markEndPosition();
		identifierPath.push_back(*expectIdentifierToken());
	}
	return nodeFactory.createNode<UserDefinedTypeName>(identifierPath);
}

ASTPointer<TypeName> Parser::parseTypeNameSuffix(ASTPointer<TypeName> type, ASTNodeFactory& nodeFactory)
{
	RecursionGuard recursionGuard(*this);
	while (m_scanner->currentToken() == Token::LBrack)
	{
		m_scanner->next();
		ASTPointer<Expression> length;
		if (m_scanner->currentToken() != Token::RBrack)
			length = parseExpression();
		nodeFactory.markEndPosition();
		expectToken(Token::RBrack);
		type = nodeFactory.createNode<ArrayTypeName>(type, length);
	}
	return type;
}

ASTPointer<TypeName> Parser::parseTypeName()
{
	RecursionGuard recursionGuard(*this);
	ASTNodeFactory nodeFactory(*this);
	ASTPointer<TypeName> type;
	Token token = m_scanner->currentToken();
	if (TokenTraits::isElementaryTypeName(token))
	{
		unsigned firstSize;
		unsigned secondSize;
		tie(firstSize, secondSize) = m_scanner->currentTokenInfo();
		ElementaryTypeNameToken elemTypeName(token, firstSize, secondSize);
		ASTNodeFactory nodeFactory(*this);
		nodeFactory.markEndPosition();
		m_scanner->next();
		auto stateMutability = elemTypeName.token() == Token::Address
			? optional<StateMutability>{StateMutability::NonPayable}
			: nullopt;
		if (TokenTraits::isStateMutabilitySpecifier(m_scanner->currentToken()))
		{
			if (elemTypeName.token() == Token::Address)
			{
				nodeFactory.markEndPosition();
				stateMutability = parseStateMutability();
			}
			else
			{
				parserError(9106_error, "State mutability can only be specified for address types.");
				m_scanner->next();
			}
		}
		type = nodeFactory.createNode<ElementaryTypeName>(elemTypeName, stateMutability);
	}
	else if (token == Token::Function)
		type = parseFunctionType();
	else if (token == Token::Mapping)
		type = parseMapping();
	else if (token == Token::Identifier)
		type = parseUserDefinedTypeName();
	else
		fatalParserError(3546_error, "Expected type name");

	solAssert(type, "");
	// Parse "[...]" postfixes for arrays.
	type = parseTypeNameSuffix(type, nodeFactory);

	return type;
}

ASTPointer<FunctionTypeName> Parser::parseFunctionType()
{
	RecursionGuard recursionGuard(*this);
	ASTNodeFactory nodeFactory(*this);
	expectToken(Token::Function);
	FunctionHeaderParserResult header = parseFunctionHeader(true);
	return nodeFactory.createNode<FunctionTypeName>(
		header.parameters,
		header.returnParameters,
		header.visibility,
		header.stateMutability
	);
}

ASTPointer<Mapping> Parser::parseMapping()
{
	RecursionGuard recursionGuard(*this);
	ASTNodeFactory nodeFactory(*this);
	expectToken(Token::Mapping);
	expectToken(Token::LParen);
	ASTPointer<TypeName> keyType;
	Token token = m_scanner->currentToken();
	unsigned firstSize;
	unsigned secondSize;
	tie(firstSize, secondSize) = m_scanner->currentTokenInfo();
	if (token == Token::Identifier)
		keyType = parseUserDefinedTypeName();
	else if (TokenTraits::isElementaryTypeName(token))
	{
		keyType = ASTNodeFactory(*this).createNode<ElementaryTypeName>(
			ElementaryTypeNameToken{token, firstSize, secondSize}
		);
		m_scanner->next();
	}
	else
		fatalParserError(1005_error, "Expected elementary type name or identifier for mapping key type");
	expectToken(Token::DoubleArrow);
	ASTPointer<TypeName> valueType = parseTypeName();
	nodeFactory.markEndPosition();
	expectToken(Token::RParen);
	return nodeFactory.createNode<Mapping>(keyType, valueType);
}

ASTPointer<ParameterList> Parser::parseParameterList(
	VarDeclParserOptions const& _options,
	bool _allowEmpty
)
{
	RecursionGuard recursionGuard(*this);
	ASTNodeFactory nodeFactory(*this);
	vector<ASTPointer<VariableDeclaration>> parameters;
	VarDeclParserOptions options(_options);
	options.allowEmptyName = true;
	expectToken(Token::LParen);
	if (!_allowEmpty || m_scanner->currentToken() != Token::RParen)
	{
		parameters.push_back(parseVariableDeclaration(options));
		while (m_scanner->currentToken() != Token::RParen)
		{
			if (m_scanner->currentToken() == Token::Comma && m_scanner->peekNextToken() == Token::RParen)
				fatalParserError(7591_error, "Unexpected trailing comma in parameter list.");
			expectToken(Token::Comma);
			parameters.push_back(parseVariableDeclaration(options));
		}
	}
	nodeFactory.markEndPosition();
	m_scanner->next();
	return nodeFactory.createNode<ParameterList>(parameters);
}

ASTPointer<Block> Parser::parseBlock(ASTPointer<ASTString> const& _docString)
{
	RecursionGuard recursionGuard(*this);
	ASTNodeFactory nodeFactory(*this);
	expectToken(Token::LBrace);
	vector<ASTPointer<Statement>> statements;
	try
	{
		while (m_scanner->currentToken() != Token::RBrace)
			statements.push_back(parseStatement());
		nodeFactory.markEndPosition();
	}
	catch (FatalError const&)
	{
		if (
			!m_errorReporter.hasErrors() ||
			!m_parserErrorRecovery ||
			m_errorReporter.hasExcessiveErrors()
		)
			BOOST_THROW_EXCEPTION(FatalError()); /* Don't try to recover here. */
		m_inParserRecovery = true;
	}
	if (m_inParserRecovery)
		expectTokenOrConsumeUntil(Token::RBrace, "Block");
	else
		expectToken(Token::RBrace);
	return nodeFactory.createNode<Block>(_docString, statements);
}

ASTPointer<Statement> Parser::parseStatement()
{
	RecursionGuard recursionGuard(*this);
	ASTPointer<ASTString> docString;
	ASTPointer<Statement> statement;
	try
	{
		if (m_scanner->currentCommentLiteral() != "")
			docString = make_shared<ASTString>(m_scanner->currentCommentLiteral());
		switch (m_scanner->currentToken())
		{
		case Token::If:
			return parseIfStatement(docString);
		case Token::While:
			return parseWhileStatement(docString);
		case Token::Do:
			return parseDoWhileStatement(docString);
		case Token::For:
			return parseForStatement(docString);
		case Token::LBrace:
			return parseBlock(docString);
			// starting from here, all statements must be terminated by a semicolon
		case Token::Continue:
			statement = ASTNodeFactory(*this).createNode<Continue>(docString);
			m_scanner->next();
			break;
		case Token::Break:
			statement = ASTNodeFactory(*this).createNode<Break>(docString);
			m_scanner->next();
			break;
		case Token::Return:
		{
			ASTNodeFactory nodeFactory(*this);
			ASTPointer<Expression> expression;
			if (m_scanner->next() != Token::Semicolon)
				{
					expression = parseExpression();
					nodeFactory.setEndPositionFromNode(expression);
				}
			statement = nodeFactory.createNode<Return>(docString, expression);
				break;
		}
		case Token::Throw:
		{
			statement = ASTNodeFactory(*this).createNode<Throw>(docString);
			m_scanner->next();
			break;
		}
		case Token::Try:
			return parseTryStatement(docString);
		case Token::Assembly:
			return parseInlineAssembly(docString);
		case Token::Emit:
			statement = parseEmitStatement(docString);
			break;
		case Token::Identifier:
			if (m_insideModifier && m_scanner->currentLiteral() == "_")
				{
					statement = ASTNodeFactory(*this).createNode<PlaceholderStatement>(docString);
					m_scanner->next();
				}
			else
				statement = parseSimpleStatement(docString);
			break;
		default:
			statement = parseSimpleStatement(docString);
			break;
		}
	}
	catch (FatalError const&)
	{
		if (
			!m_errorReporter.hasErrors() ||
			!m_parserErrorRecovery ||
			m_errorReporter.hasExcessiveErrors()
		)
			BOOST_THROW_EXCEPTION(FatalError()); /* Don't try to recover here. */
		m_inParserRecovery = true;
	}
	if (m_inParserRecovery)
		expectTokenOrConsumeUntil(Token::Semicolon, "Statement");
	else
		expectToken(Token::Semicolon);
	return statement;
}

ASTPointer<InlineAssembly> Parser::parseInlineAssembly(ASTPointer<ASTString> const& _docString)
{
	RecursionGuard recursionGuard(*this);
	SourceLocation location = currentLocation();

	expectToken(Token::Assembly);
	yul::Dialect const& dialect = yul::EVMDialect::strictAssemblyForEVM(m_evmVersion);
	if (m_scanner->currentToken() == Token::StringLiteral)
	{
		if (m_scanner->currentLiteral() != "evmasm")
			fatalParserError(4531_error, "Only \"evmasm\" supported.");
		// This can be used in the future to set the dialect.
		m_scanner->next();
	}

	yul::Parser asmParser(m_errorReporter, dialect);
	shared_ptr<yul::Block> block = asmParser.parse(m_scanner, true);
	if (block == nullptr)
		BOOST_THROW_EXCEPTION(FatalError());

	location.end = block->location.end;
	return make_shared<InlineAssembly>(nextID(), location, _docString, dialect, block);
}

ASTPointer<IfStatement> Parser::parseIfStatement(ASTPointer<ASTString> const& _docString)
{
	RecursionGuard recursionGuard(*this);
	ASTNodeFactory nodeFactory(*this);
	expectToken(Token::If);
	expectToken(Token::LParen);
	ASTPointer<Expression> condition = parseExpression();
	expectToken(Token::RParen);
	ASTPointer<Statement> trueBody = parseStatement();
	ASTPointer<Statement> falseBody;
	if (m_scanner->currentToken() == Token::Else)
	{
		m_scanner->next();
		falseBody = parseStatement();
		nodeFactory.setEndPositionFromNode(falseBody);
	}
	else
		nodeFactory.setEndPositionFromNode(trueBody);
	return nodeFactory.createNode<IfStatement>(_docString, condition, trueBody, falseBody);
}

ASTPointer<TryStatement> Parser::parseTryStatement(ASTPointer<ASTString> const& _docString)
{
	RecursionGuard recursionGuard(*this);
	ASTNodeFactory nodeFactory(*this);
	expectToken(Token::Try);
	ASTPointer<Expression> externalCall = parseExpression();
	vector<ASTPointer<TryCatchClause>> clauses;

	ASTNodeFactory successClauseFactory(*this);
	ASTPointer<ParameterList> returnsParameters;
	if (m_scanner->currentToken() == Token::Returns)
	{
		m_scanner->next();
		VarDeclParserOptions options;
		options.allowEmptyName = true;
		options.allowLocationSpecifier = true;
		returnsParameters = parseParameterList(options, false);
	}
	ASTPointer<Block> successBlock = parseBlock();
	successClauseFactory.setEndPositionFromNode(successBlock);
	clauses.emplace_back(successClauseFactory.createNode<TryCatchClause>(
		make_shared<ASTString>(), returnsParameters, successBlock
	));

	do
	{
		clauses.emplace_back(parseCatchClause());
	}
	while (m_scanner->currentToken() == Token::Catch);
	nodeFactory.setEndPositionFromNode(clauses.back());
	return nodeFactory.createNode<TryStatement>(
		_docString, externalCall, clauses
	);
}

ASTPointer<TryCatchClause> Parser::parseCatchClause()
{
	RecursionGuard recursionGuard(*this);
	ASTNodeFactory nodeFactory(*this);
	expectToken(Token::Catch);
	ASTPointer<ASTString> errorName = make_shared<string>();
	ASTPointer<ParameterList> errorParameters;
	if (m_scanner->currentToken() != Token::LBrace)
	{
		if (m_scanner->currentToken() == Token::Identifier)
			errorName = expectIdentifierToken();
		VarDeclParserOptions options;
		options.allowEmptyName = true;
		options.allowLocationSpecifier = true;
		errorParameters = parseParameterList(options, !errorName->empty());
	}
	ASTPointer<Block> block = parseBlock();
	nodeFactory.setEndPositionFromNode(block);
	return nodeFactory.createNode<TryCatchClause>(errorName, errorParameters, block);
}

ASTPointer<WhileStatement> Parser::parseWhileStatement(ASTPointer<ASTString> const& _docString)
{
	RecursionGuard recursionGuard(*this);
	ASTNodeFactory nodeFactory(*this);
	expectToken(Token::While);
	expectToken(Token::LParen);
	ASTPointer<Expression> condition = parseExpression();
	expectToken(Token::RParen);
	ASTPointer<Statement> body = parseStatement();
	nodeFactory.setEndPositionFromNode(body);
	return nodeFactory.createNode<WhileStatement>(_docString, condition, body, false);
}

ASTPointer<WhileStatement> Parser::parseDoWhileStatement(ASTPointer<ASTString> const& _docString)
{
	RecursionGuard recursionGuard(*this);
	ASTNodeFactory nodeFactory(*this);
	expectToken(Token::Do);
	ASTPointer<Statement> body = parseStatement();
	expectToken(Token::While);
	expectToken(Token::LParen);
	ASTPointer<Expression> condition = parseExpression();
	expectToken(Token::RParen);
	nodeFactory.markEndPosition();
	expectToken(Token::Semicolon);
	return nodeFactory.createNode<WhileStatement>(_docString, condition, body, true);
}


ASTPointer<ForStatement> Parser::parseForStatement(ASTPointer<ASTString> const& _docString)
{
	RecursionGuard recursionGuard(*this);
	ASTNodeFactory nodeFactory(*this);
	ASTPointer<Statement> initExpression;
	ASTPointer<Expression> conditionExpression;
	ASTPointer<ExpressionStatement> loopExpression;
	expectToken(Token::For);
	expectToken(Token::LParen);

	// LTODO: Maybe here have some predicate like peekExpression() instead of checking for semicolon and RParen?
	if (m_scanner->currentToken() != Token::Semicolon)
		initExpression = parseSimpleStatement(ASTPointer<ASTString>());
	expectToken(Token::Semicolon);

	if (m_scanner->currentToken() != Token::Semicolon)
		conditionExpression = parseExpression();
	expectToken(Token::Semicolon);

	if (m_scanner->currentToken() != Token::RParen)
		loopExpression = parseExpressionStatement(ASTPointer<ASTString>());
	expectToken(Token::RParen);

	ASTPointer<Statement> body = parseStatement();
	nodeFactory.setEndPositionFromNode(body);
	return nodeFactory.createNode<ForStatement>(
		_docString,
		initExpression,
		conditionExpression,
		loopExpression,
		body
	);
}

ASTPointer<EmitStatement> Parser::parseEmitStatement(ASTPointer<ASTString> const& _docString)
{
	expectToken(Token::Emit, false);

	ASTNodeFactory nodeFactory(*this);
	m_scanner->next();
	ASTNodeFactory eventCallNodeFactory(*this);

	if (m_scanner->currentToken() != Token::Identifier)
		fatalParserError(5620_error, "Expected event name or path.");

	IndexAccessedPath iap;
	while (true)
	{
		iap.path.push_back(parseIdentifier());
		if (m_scanner->currentToken() != Token::Period)
			break;
		m_scanner->next();
	}

	auto eventName = expressionFromIndexAccessStructure(iap);
	expectToken(Token::LParen);

	vector<ASTPointer<Expression>> arguments;
	vector<ASTPointer<ASTString>> names;
	std::tie(arguments, names) = parseFunctionCallArguments();
	eventCallNodeFactory.markEndPosition();
	nodeFactory.markEndPosition();
	expectToken(Token::RParen);
	auto eventCall = eventCallNodeFactory.createNode<FunctionCall>(eventName, arguments, names);
	auto statement = nodeFactory.createNode<EmitStatement>(_docString, eventCall);
	return statement;
}

ASTPointer<Statement> Parser::parseSimpleStatement(ASTPointer<ASTString> const& _docString)
{
	RecursionGuard recursionGuard(*this);
	LookAheadInfo statementType;
	IndexAccessedPath iap;

	if (m_scanner->currentToken() == Token::LParen)
	{
		ASTNodeFactory nodeFactory(*this);
		size_t emptyComponents = 0;
		// First consume all empty components.
		expectToken(Token::LParen);
		while (m_scanner->currentToken() == Token::Comma)
		{
			m_scanner->next();
			emptyComponents++;
		}

		// Now see whether we have a variable declaration or an expression.
		tie(statementType, iap) = tryParseIndexAccessedPath();
		switch (statementType)
		{
		case LookAheadInfo::VariableDeclaration:
		{
			vector<ASTPointer<VariableDeclaration>> variables;
			ASTPointer<Expression> value;
			// We have already parsed something like `(,,,,a.b.c[2][3]`
			VarDeclParserOptions options;
			options.allowLocationSpecifier = true;
			variables = vector<ASTPointer<VariableDeclaration>>(emptyComponents, nullptr);
			variables.push_back(parseVariableDeclaration(options, typeNameFromIndexAccessStructure(iap)));

			while (m_scanner->currentToken() != Token::RParen)
			{
				expectToken(Token::Comma);
				if (m_scanner->currentToken() == Token::Comma || m_scanner->currentToken() == Token::RParen)
					variables.push_back(nullptr);
				else
					variables.push_back(parseVariableDeclaration(options));
			}
			expectToken(Token::RParen);
			expectToken(Token::Assign);
			value = parseExpression();
			nodeFactory.setEndPositionFromNode(value);
			return nodeFactory.createNode<VariableDeclarationStatement>(_docString, variables, value);
		}
		case LookAheadInfo::Expression:
		{
			// Complete parsing the expression in the current component.
			vector<ASTPointer<Expression>> components(emptyComponents, nullptr);
			components.push_back(parseExpression(expressionFromIndexAccessStructure(iap)));
			while (m_scanner->currentToken() != Token::RParen)
			{
				expectToken(Token::Comma);
				if (m_scanner->currentToken() == Token::Comma || m_scanner->currentToken() == Token::RParen)
					components.push_back(ASTPointer<Expression>());
				else
					components.push_back(parseExpression());
			}
			nodeFactory.markEndPosition();
			expectToken(Token::RParen);
			return parseExpressionStatement(_docString, nodeFactory.createNode<TupleExpression>(components, false));
		}
		default:
			solAssert(false, "");
		}
	}
	else
	{
		tie(statementType, iap) = tryParseIndexAccessedPath();
		switch (statementType)
		{
		case LookAheadInfo::VariableDeclaration:
			return parseVariableDeclarationStatement(_docString, typeNameFromIndexAccessStructure(iap));
		case LookAheadInfo::Expression:
			return parseExpressionStatement(_docString, expressionFromIndexAccessStructure(iap));
		default:
			solAssert(false, "");
		}
	}
}

bool Parser::IndexAccessedPath::empty() const
{
	if (!indices.empty())
	{
		solAssert(!path.empty(), "");
	}
	return path.empty() && indices.empty();
}


pair<Parser::LookAheadInfo, Parser::IndexAccessedPath> Parser::tryParseIndexAccessedPath()
{
	// These two cases are very hard to distinguish:
	// x[7 * 20 + 3] a;     and     x[7 * 20 + 3] = 9;
	// In the first case, x is a type name, in the second it is the name of a variable.
	// As an extension, we can even have:
	// `x.y.z[1][2] a;` and `x.y.z[1][2] = 10;`
	// Where in the first, x.y.z leads to a type name where in the second, it accesses structs.

	auto statementType = peekStatementType();
	switch (statementType)
	{
	case LookAheadInfo::VariableDeclaration:
	case LookAheadInfo::Expression:
		return make_pair(statementType, IndexAccessedPath());
	default:
		break;
	}

	// At this point, we have 'Identifier "["' or 'Identifier "." Identifier' or 'ElementoryTypeName "["'.
	// We parse '(Identifier ("." Identifier)* |ElementaryTypeName) ( "[" Expression "]" )*'
	// until we can decide whether to hand this over to ExpressionStatement or create a
	// VariableDeclarationStatement out of it.
	IndexAccessedPath iap = parseIndexAccessedPath();

	if (m_scanner->currentToken() == Token::Identifier || TokenTraits::isLocationSpecifier(m_scanner->currentToken()))
		return make_pair(LookAheadInfo::VariableDeclaration, move(iap));
	else
		return make_pair(LookAheadInfo::Expression, move(iap));
}

ASTPointer<VariableDeclarationStatement> Parser::parseVariableDeclarationStatement(
	ASTPointer<ASTString> const& _docString,
	ASTPointer<TypeName> const& _lookAheadArrayType
)
{
	// This does not parse multi variable declaration statements starting directly with
	// `(`, they are parsed in parseSimpleStatement, because they are hard to distinguish
	// from tuple expressions.
	RecursionGuard recursionGuard(*this);
	ASTNodeFactory nodeFactory(*this);
	if (_lookAheadArrayType)
		nodeFactory.setLocation(_lookAheadArrayType->location());

	VarDeclParserOptions options;
	options.allowLocationSpecifier = true;
	vector<ASTPointer<VariableDeclaration>> variables;
	variables.emplace_back(parseVariableDeclaration(options, _lookAheadArrayType));
	nodeFactory.setEndPositionFromNode(variables.back());

	ASTPointer<Expression> value;
	if (m_scanner->currentToken() == Token::Assign)
	{
		m_scanner->next();
		value = parseExpression();
		nodeFactory.setEndPositionFromNode(value);
	}
	return nodeFactory.createNode<VariableDeclarationStatement>(_docString, variables, value);
}

ASTPointer<ExpressionStatement> Parser::parseExpressionStatement(
	ASTPointer<ASTString> const& _docString,
	ASTPointer<Expression> const& _partialParserResult
)
{
	RecursionGuard recursionGuard(*this);
	ASTPointer<Expression> expression = parseExpression(_partialParserResult);
	return ASTNodeFactory(*this, expression).createNode<ExpressionStatement>(_docString, expression);
}

ASTPointer<Expression> Parser::parseExpression(
	ASTPointer<Expression> const& _partiallyParsedExpression
)
{
	RecursionGuard recursionGuard(*this);
	ASTPointer<Expression> expression = parseBinaryExpression(4, _partiallyParsedExpression);
	if (TokenTraits::isAssignmentOp(m_scanner->currentToken()))
	{
		Token assignmentOperator = m_scanner->currentToken();
		m_scanner->next();
		ASTPointer<Expression> rightHandSide = parseExpression();
		ASTNodeFactory nodeFactory(*this, expression);
		nodeFactory.setEndPositionFromNode(rightHandSide);
		return nodeFactory.createNode<Assignment>(expression, assignmentOperator, rightHandSide);
	}
	else if (m_scanner->currentToken() == Token::Conditional)
	{
		m_scanner->next();
		ASTPointer<Expression> trueExpression = parseExpression();
		expectToken(Token::Colon);
		ASTPointer<Expression> falseExpression = parseExpression();
		ASTNodeFactory nodeFactory(*this, expression);
		nodeFactory.setEndPositionFromNode(falseExpression);
		return nodeFactory.createNode<Conditional>(expression, trueExpression, falseExpression);
	}
	else
		return expression;
}

ASTPointer<Expression> Parser::parseBinaryExpression(
	int _minPrecedence,
	ASTPointer<Expression> const& _partiallyParsedExpression
)
{
	RecursionGuard recursionGuard(*this);
	ASTPointer<Expression> expression = parseUnaryExpression(_partiallyParsedExpression);
	ASTNodeFactory nodeFactory(*this, expression);
	int precedence = TokenTraits::precedence(m_scanner->currentToken());
	for (; precedence >= _minPrecedence; --precedence)
		while (TokenTraits::precedence(m_scanner->currentToken()) == precedence)
		{
			Token op = m_scanner->currentToken();
			m_scanner->next();
			ASTPointer<Expression> right = parseBinaryExpression(precedence + 1);
			nodeFactory.setEndPositionFromNode(right);
			expression = nodeFactory.createNode<BinaryOperation>(expression, op, right);
		}
	return expression;
}

ASTPointer<Expression> Parser::parseUnaryExpression(
	ASTPointer<Expression> const& _partiallyParsedExpression
)
{
	RecursionGuard recursionGuard(*this);
	ASTNodeFactory nodeFactory = _partiallyParsedExpression ?
		ASTNodeFactory(*this, _partiallyParsedExpression) : ASTNodeFactory(*this);
	Token token = m_scanner->currentToken();
	if (!_partiallyParsedExpression && (TokenTraits::isUnaryOp(token) || TokenTraits::isCountOp(token)))
	{
		// prefix expression
		m_scanner->next();
		ASTPointer<Expression> subExpression = parseUnaryExpression();
		nodeFactory.setEndPositionFromNode(subExpression);
		return nodeFactory.createNode<UnaryOperation>(token, subExpression, true);
	}
	else
	{
		// potential postfix expression
		ASTPointer<Expression> subExpression = parseLeftHandSideExpression(_partiallyParsedExpression);
		token = m_scanner->currentToken();

		if (!TokenTraits::isCountOp(token))
			return subExpression;
		nodeFactory.markEndPosition();
		m_scanner->next();
		return nodeFactory.createNode<UnaryOperation>(token, subExpression, false);
	}
}

ASTPointer<Expression> Parser::parseLeftHandSideExpression(
	ASTPointer<Expression> const& _partiallyParsedExpression
)
{
	RecursionGuard recursionGuard(*this);
	ASTNodeFactory nodeFactory = _partiallyParsedExpression ?
		ASTNodeFactory(*this, _partiallyParsedExpression) : ASTNodeFactory(*this);

	ASTPointer<Expression> expression;
	if (_partiallyParsedExpression)
		expression = _partiallyParsedExpression;
	else if (m_scanner->currentToken() == Token::New)
	{
		expectToken(Token::New);
		ASTPointer<TypeName> typeName(parseTypeName());
		nodeFactory.setEndPositionFromNode(typeName);
		expression = nodeFactory.createNode<NewExpression>(typeName);
	}
	else if (m_scanner->currentToken() == Token::Payable)
	{
		expectToken(Token::Payable);
		nodeFactory.markEndPosition();
		auto expressionType = nodeFactory.createNode<ElementaryTypeName>(
			ElementaryTypeNameToken(Token::Address, 0, 0),
			std::make_optional(StateMutability::Payable)
		);
		expression = nodeFactory.createNode<ElementaryTypeNameExpression>(expressionType);
		expectToken(Token::LParen, false);
	}
	else
		expression = parsePrimaryExpression();

	while (true)
	{
		switch (m_scanner->currentToken())
		{
		case Token::LBrack:
		{
			m_scanner->next();
			ASTPointer<Expression> index;
			ASTPointer<Expression> endIndex;
			if (m_scanner->currentToken() != Token::RBrack && m_scanner->currentToken() != Token::Colon)
				index = parseExpression();
			if (m_scanner->currentToken() == Token::Colon)
			{
				expectToken(Token::Colon);
				if (m_scanner->currentToken() != Token::RBrack)
					endIndex = parseExpression();
				nodeFactory.markEndPosition();
				expectToken(Token::RBrack);
				expression = nodeFactory.createNode<IndexRangeAccess>(expression, index, endIndex);
			}
			else
			{
				nodeFactory.markEndPosition();
				expectToken(Token::RBrack);
				expression = nodeFactory.createNode<IndexAccess>(expression, index);
			}
			break;
		}
		case Token::Period:
		{
			m_scanner->next();
			nodeFactory.markEndPosition();
			if (m_scanner->currentToken() == Token::Address)
			{
				expression = nodeFactory.createNode<MemberAccess>(expression, make_shared<ASTString>("address"));
				m_scanner->next();
			}
			else
				expression = nodeFactory.createNode<MemberAccess>(expression, expectIdentifierToken());
			break;
		}
		case Token::LParen:
		{
			m_scanner->next();
			vector<ASTPointer<Expression>> arguments;
			vector<ASTPointer<ASTString>> names;
			std::tie(arguments, names) = parseFunctionCallArguments();
			nodeFactory.markEndPosition();
			expectToken(Token::RParen);
			expression = nodeFactory.createNode<FunctionCall>(expression, arguments, names);
			break;
		}
		case Token::LBrace:
		{
			// See if this is followed by <identifier>, followed by ":". If not, it is not
			// a function call options but a Block (from a try statement).
			if (
				m_scanner->peekNextToken() != Token::Identifier ||
				m_scanner->peekNextNextToken() != Token::Colon
			)
				return expression;

			expectToken(Token::LBrace);
			auto optionList = parseNamedArguments();

			nodeFactory.markEndPosition();
			expectToken(Token::RBrace);

			expression = nodeFactory.createNode<FunctionCallOptions>(expression, optionList.first, optionList.second);
			break;
		}
		default:
			return expression;
		}
	}
}

ASTPointer<Expression> Parser::parsePrimaryExpression()
{
	RecursionGuard recursionGuard(*this);
	ASTNodeFactory nodeFactory(*this);
	Token token = m_scanner->currentToken();
	ASTPointer<Expression> expression;

	switch (token)
	{
	case Token::TrueLiteral:
	case Token::FalseLiteral:
		nodeFactory.markEndPosition();
		expression = nodeFactory.createNode<Literal>(token, getLiteralAndAdvance());
		break;
	case Token::Number:
<<<<<<< HEAD
		if (TokenTraits::isEtherSubdenomination(m_scanner->peekNextToken()))
		{
			ASTPointer<ASTString> literal = getLiteralAndAdvance();
			nodeFactory.markEndPosition();
			Literal::SubDenomination subdenomination = static_cast<Literal::SubDenomination>(m_scanner->currentToken());
=======
		if (
			(m_scanner->peekNextToken() == Token::Identifier && m_scanner->peekLiteral() == "gvon") ||
			TokenTraits::isEtherSubdenomination(m_scanner->peekNextToken())
		)
		{
			ASTPointer<ASTString> literal = getLiteralAndAdvance();
			nodeFactory.markEndPosition();
			Token actualToken = m_scanner->currentToken() == Token::Identifier ? Token::SubGvon : m_scanner->currentToken();

			Literal::SubDenomination subdenomination = static_cast<Literal::SubDenomination>(actualToken);
>>>>>>> 783a10ce
			m_scanner->next();
			expression = nodeFactory.createNode<Literal>(token, literal, subdenomination);
		}
		else if (TokenTraits::isTimeSubdenomination(m_scanner->peekNextToken()))
		{
			ASTPointer<ASTString> literal = getLiteralAndAdvance();
			nodeFactory.markEndPosition();
			Literal::SubDenomination subdenomination = static_cast<Literal::SubDenomination>(m_scanner->currentToken());
			m_scanner->next();
			expression = nodeFactory.createNode<Literal>(token, literal, subdenomination);
		}
		else
		{
			nodeFactory.markEndPosition();
			expression = nodeFactory.createNode<Literal>(token, getLiteralAndAdvance());
		}
		break;
	case Token::StringLiteral:
	case Token::UnicodeStringLiteral:
	case Token::HexStringLiteral:
	{
		string literal = m_scanner->currentLiteral();
		Token firstToken = m_scanner->currentToken();
		while (m_scanner->peekNextToken() == firstToken)
		{
			m_scanner->next();
			literal += m_scanner->currentLiteral();
		}
		nodeFactory.markEndPosition();
		m_scanner->next();
		if (m_scanner->currentToken() == Token::Illegal)
			fatalParserError(5428_error, to_string(m_scanner->currentError()));
		expression = nodeFactory.createNode<Literal>(token, make_shared<ASTString>(literal));
		break;
	}
	case Token::Identifier:
		nodeFactory.markEndPosition();
		expression = nodeFactory.createNode<Identifier>(getLiteralAndAdvance());
		break;
	case Token::Type:
		// Inside expressions "type" is the name of a special, globally-available function.
		nodeFactory.markEndPosition();
		m_scanner->next();
		expression = nodeFactory.createNode<Identifier>(make_shared<ASTString>("type"));
		break;
	case Token::LParen:
	case Token::LBrack:
	{
		// Tuple/parenthesized expression or inline array/bracketed expression.
		// Special cases: ()/[] is empty tuple/array type, (x) is not a real tuple,
		// (x,) is one-dimensional tuple, elements in arrays cannot be left out, only in tuples.
		m_scanner->next();
		vector<ASTPointer<Expression>> components;
		Token oppositeToken = (token == Token::LParen ? Token::RParen : Token::RBrack);
		bool isArray = (token == Token::LBrack);

		if (m_scanner->currentToken() != oppositeToken)
			while (true)
			{
				if (m_scanner->currentToken() != Token::Comma && m_scanner->currentToken() != oppositeToken)
					components.push_back(parseExpression());
				else if (isArray)
					parserError(4799_error, "Expected expression (inline array elements cannot be omitted).");
				else
					components.push_back(ASTPointer<Expression>());

				if (m_scanner->currentToken() == oppositeToken)
					break;

				expectToken(Token::Comma);
			}
		nodeFactory.markEndPosition();
		expectToken(oppositeToken);
		expression = nodeFactory.createNode<TupleExpression>(components, isArray);
		break;
	}
	case Token::Illegal:
		fatalParserError(8936_error, to_string(m_scanner->currentError()));
		break;
	default:
		if (TokenTraits::isElementaryTypeName(token))
		{
			//used for casts
			unsigned firstSize;
			unsigned secondSize;
			tie(firstSize, secondSize) = m_scanner->currentTokenInfo();
			auto expressionType = nodeFactory.createNode<ElementaryTypeName>(
				ElementaryTypeNameToken(m_scanner->currentToken(), firstSize, secondSize)
			);
			expression = nodeFactory.createNode<ElementaryTypeNameExpression>(expressionType);
			m_scanner->next();
		}
		else
			fatalParserError(6933_error, "Expected primary expression.");
		break;
	}
	return expression;
}

vector<ASTPointer<Expression>> Parser::parseFunctionCallListArguments()
{
	RecursionGuard recursionGuard(*this);
	vector<ASTPointer<Expression>> arguments;
	if (m_scanner->currentToken() != Token::RParen)
	{
		arguments.push_back(parseExpression());
		while (m_scanner->currentToken() != Token::RParen)
		{
			expectToken(Token::Comma);
			arguments.push_back(parseExpression());
		}
	}
	return arguments;
}

pair<vector<ASTPointer<Expression>>, vector<ASTPointer<ASTString>>> Parser::parseFunctionCallArguments()
{
	RecursionGuard recursionGuard(*this);
	pair<vector<ASTPointer<Expression>>, vector<ASTPointer<ASTString>>> ret;
	Token token = m_scanner->currentToken();
	if (token == Token::LBrace)
	{
		// call({arg1 : 1, arg2 : 2 })
		expectToken(Token::LBrace);
		ret = parseNamedArguments();
		expectToken(Token::RBrace);
	}
	else
		ret.first = parseFunctionCallListArguments();
	return ret;
}

pair<vector<ASTPointer<Expression>>, vector<ASTPointer<ASTString>>> Parser::parseNamedArguments()
{
	pair<vector<ASTPointer<Expression>>, vector<ASTPointer<ASTString>>> ret;

	bool first = true;
	while (m_scanner->currentToken() != Token::RBrace)
	{
		if (!first)
			expectToken(Token::Comma);

		ret.second.push_back(expectIdentifierToken());
		expectToken(Token::Colon);
		ret.first.push_back(parseExpression());

		if (
			m_scanner->currentToken() == Token::Comma &&
			m_scanner->peekNextToken() == Token::RBrace
		)
		{
			parserError(2074_error, "Unexpected trailing comma.");
			m_scanner->next();
		}

		first = false;
	}

	return ret;
}

optional<string> Parser::findLicenseString(std::vector<ASTPointer<ASTNode>> const& _nodes)
{
	// We circumvent the scanner here, because it skips non-docstring comments.
	static regex const licenseRegex("SPDX-License-Identifier:\\s*([a-zA-Z0-9 ()+.-]+)");

	// Search inside all parts of the source not covered by parsed nodes.
	// This will leave e.g. "global comments".
	string const& source = m_scanner->source();
	using iter = decltype(source.begin());
	vector<pair<iter, iter>> sequencesToSearch;
	sequencesToSearch.emplace_back(source.begin(), source.end());
	for (ASTPointer<ASTNode> const& node: _nodes)
		if (node->location().hasText())
		{
			sequencesToSearch.back().second = source.begin() + node->location().start;
			sequencesToSearch.emplace_back(source.begin() + node->location().end, source.end());
		}

	vector<string> matches;
	for (auto const& [start, end]: sequencesToSearch)
	{
		smatch match;
		if (regex_search(start, end, match, licenseRegex))
		{
			string license{boost::trim_copy(string(match[1]))};
			if (!license.empty())
				matches.emplace_back(std::move(license));
		}
	}

	if (matches.size() == 1)
		return matches.front();
	else if (matches.empty())
		parserWarning(
			1878_error,
			{-1, -1, m_scanner->charStream()},
			"SPDX license identifier not provided in source file. "
			"Before publishing, consider adding a comment containing "
			"\"SPDX-License-Identifier: <SPDX-License>\" to each source file. "
			"Use \"SPDX-License-Identifier: UNLICENSED\" for non-open-source code. "
			"Please see https://spdx.org for more information."
		);
	else
		parserError(
			3716_error,
			{-1, -1, m_scanner->charStream()},
			"Multiple SPDX license identifiers found in source file. "
			"Use \"AND\" or \"OR\" to combine multiple licenses. "
			"Please see https://spdx.org for more information."
		);

	return {};
}

Parser::LookAheadInfo Parser::peekStatementType() const
{
	// Distinguish between variable declaration (and potentially assignment) and expression statement
	// (which include assignments to other expressions and pre-declared variables).
	// We have a variable declaration if we get a keyword that specifies a type name.
	// If it is an identifier or an elementary type name followed by an identifier
	// or a mutability specifier, we also have a variable declaration.
	// If we get an identifier followed by a "[" or ".", it can be both ("lib.type[9] a;" or "variable.el[9] = 7;").
	// In all other cases, we have an expression statement.
	Token token(m_scanner->currentToken());
	bool mightBeTypeName = (TokenTraits::isElementaryTypeName(token) || token == Token::Identifier);

	if (token == Token::Mapping || token == Token::Function)
		return LookAheadInfo::VariableDeclaration;
	if (mightBeTypeName)
	{
		Token next = m_scanner->peekNextToken();
		// So far we only allow ``address payable`` in variable declaration statements and in no other
		// kind of statement. This means, for example, that we do not allow type expressions of the form
		// ``address payable;``.
		// If we want to change this in the future, we need to consider another scanner token here.
		if (TokenTraits::isElementaryTypeName(token) && TokenTraits::isStateMutabilitySpecifier(next))
			return LookAheadInfo::VariableDeclaration;
		if (next == Token::Identifier || TokenTraits::isLocationSpecifier(next))
			return LookAheadInfo::VariableDeclaration;
		if (next == Token::LBrack || next == Token::Period)
			return LookAheadInfo::IndexAccessStructure;
	}
	return LookAheadInfo::Expression;
}

Parser::IndexAccessedPath Parser::parseIndexAccessedPath()
{
	IndexAccessedPath iap;
	if (m_scanner->currentToken() == Token::Identifier)
	{
		iap.path.push_back(parseIdentifier());
		while (m_scanner->currentToken() == Token::Period)
		{
			m_scanner->next();
			iap.path.push_back(parseIdentifier());
		}
	}
	else
	{
		unsigned firstNum;
		unsigned secondNum;
		tie(firstNum, secondNum) = m_scanner->currentTokenInfo();
		auto expressionType = ASTNodeFactory(*this).createNode<ElementaryTypeName>(
			ElementaryTypeNameToken(m_scanner->currentToken(), firstNum, secondNum)
		);
		iap.path.push_back(ASTNodeFactory(*this).createNode<ElementaryTypeNameExpression>(expressionType));
		m_scanner->next();
	}
	while (m_scanner->currentToken() == Token::LBrack)
	{
		expectToken(Token::LBrack);
		ASTPointer<Expression> index;
		if (m_scanner->currentToken() != Token::RBrack && m_scanner->currentToken() != Token::Colon)
			index = parseExpression();
		SourceLocation indexLocation = iap.path.front()->location();
		if (m_scanner->currentToken() == Token::Colon)
		{
			expectToken(Token::Colon);
			ASTPointer<Expression> endIndex;
			if (m_scanner->currentToken() != Token::RBrack)
				endIndex = parseExpression();
			indexLocation.end = currentLocation().end;
			iap.indices.emplace_back(IndexAccessedPath::Index{index, {endIndex}, indexLocation});
			expectToken(Token::RBrack);
		}
		else
		{
			indexLocation.end = currentLocation().end;
			iap.indices.emplace_back(IndexAccessedPath::Index{index, {}, indexLocation});
			expectToken(Token::RBrack);
		}
	}

	return iap;
}

ASTPointer<TypeName> Parser::typeNameFromIndexAccessStructure(Parser::IndexAccessedPath const& _iap)
{
	if (_iap.empty())
		return {};

	RecursionGuard recursionGuard(*this);
	ASTNodeFactory nodeFactory(*this);
	SourceLocation location = _iap.path.front()->location();
	location.end = _iap.path.back()->location().end;
	nodeFactory.setLocation(location);

	ASTPointer<TypeName> type;
	if (auto typeName = dynamic_cast<ElementaryTypeNameExpression const*>(_iap.path.front().get()))
	{
		solAssert(_iap.path.size() == 1, "");
		type = nodeFactory.createNode<ElementaryTypeName>(typeName->type().typeName());
	}
	else
	{
		vector<ASTString> path;
		for (auto const& el: _iap.path)
			path.push_back(dynamic_cast<Identifier const&>(*el).name());
		type = nodeFactory.createNode<UserDefinedTypeName>(path);
	}
	for (auto const& lengthExpression: _iap.indices)
	{
		if (lengthExpression.end)
			parserError(5464_error, lengthExpression.location, "Expected array length expression.");
		nodeFactory.setLocation(lengthExpression.location);
		type = nodeFactory.createNode<ArrayTypeName>(type, lengthExpression.start);
	}
	return type;
}

ASTPointer<Expression> Parser::expressionFromIndexAccessStructure(
	Parser::IndexAccessedPath const& _iap
)
{
	if (_iap.empty())
		return {};

	RecursionGuard recursionGuard(*this);
	ASTNodeFactory nodeFactory(*this, _iap.path.front());
	ASTPointer<Expression> expression(_iap.path.front());
	for (size_t i = 1; i < _iap.path.size(); ++i)
	{
		SourceLocation location(_iap.path.front()->location());
		location.end = _iap.path[i]->location().end;
		nodeFactory.setLocation(location);
		Identifier const& identifier = dynamic_cast<Identifier const&>(*_iap.path[i]);
		expression = nodeFactory.createNode<MemberAccess>(
			expression,
			make_shared<ASTString>(identifier.name())
		);
	}
	for (auto const& index: _iap.indices)
	{
		nodeFactory.setLocation(index.location);
		if (index.end)
			expression = nodeFactory.createNode<IndexRangeAccess>(expression, index.start, *index.end);
		else
			expression = nodeFactory.createNode<IndexAccess>(expression, index.start);
	}
	return expression;
}

ASTPointer<ParameterList> Parser::createEmptyParameterList()
{
	RecursionGuard recursionGuard(*this);
	ASTNodeFactory nodeFactory(*this);
	nodeFactory.setLocationEmpty();
	return nodeFactory.createNode<ParameterList>(vector<ASTPointer<VariableDeclaration>>());
}

ASTPointer<ASTString> Parser::expectIdentifierToken()
{
	// do not advance on success
	expectToken(Token::Identifier, false);
	return getLiteralAndAdvance();
}

ASTPointer<ASTString> Parser::getLiteralAndAdvance()
{
	ASTPointer<ASTString> identifier = make_shared<ASTString>(m_scanner->currentLiteral());
	m_scanner->next();
	return identifier;
}

}<|MERGE_RESOLUTION|>--- conflicted
+++ resolved
@@ -1763,24 +1763,11 @@
 		expression = nodeFactory.createNode<Literal>(token, getLiteralAndAdvance());
 		break;
 	case Token::Number:
-<<<<<<< HEAD
 		if (TokenTraits::isEtherSubdenomination(m_scanner->peekNextToken()))
 		{
 			ASTPointer<ASTString> literal = getLiteralAndAdvance();
 			nodeFactory.markEndPosition();
 			Literal::SubDenomination subdenomination = static_cast<Literal::SubDenomination>(m_scanner->currentToken());
-=======
-		if (
-			(m_scanner->peekNextToken() == Token::Identifier && m_scanner->peekLiteral() == "gvon") ||
-			TokenTraits::isEtherSubdenomination(m_scanner->peekNextToken())
-		)
-		{
-			ASTPointer<ASTString> literal = getLiteralAndAdvance();
-			nodeFactory.markEndPosition();
-			Token actualToken = m_scanner->currentToken() == Token::Identifier ? Token::SubGvon : m_scanner->currentToken();
-
-			Literal::SubDenomination subdenomination = static_cast<Literal::SubDenomination>(actualToken);
->>>>>>> 783a10ce
 			m_scanner->next();
 			expression = nodeFactory.createNode<Literal>(token, literal, subdenomination);
 		}
