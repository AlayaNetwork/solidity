contract c {
    constructor() public {
        a = 115792089237316195423570985008687907853269984665640564039458 atp;
    }
    uint256 a;
}
// ----
<<<<<<< HEAD
// TypeError 7407: (45-111): Type int_const 1157...(70 digits omitted)...0000 is not implicitly convertible to expected type uint256. Literal is too large to fit in uint256.
=======
// TypeError 7407: (52-116): Type int_const 1157...(70 digits omitted)...0000 is not implicitly convertible to expected type uint256.
// Warning 2462: (17-123): Visibility for constructor is ignored. If you want the contract to be non-deployable, making it "abstract" is sufficient.
>>>>>>> 6b823c6c
<|MERGE_RESOLUTION|>--- conflicted
+++ resolved
@@ -5,9 +5,4 @@
     uint256 a;
 }
 // ----
-<<<<<<< HEAD
-// TypeError 7407: (45-111): Type int_const 1157...(70 digits omitted)...0000 is not implicitly convertible to expected type uint256. Literal is too large to fit in uint256.
-=======
-// TypeError 7407: (52-116): Type int_const 1157...(70 digits omitted)...0000 is not implicitly convertible to expected type uint256.
-// Warning 2462: (17-123): Visibility for constructor is ignored. If you want the contract to be non-deployable, making it "abstract" is sufficient.
->>>>>>> 6b823c6c
+// TypeError 7407: (45-111): Type int_const 1157...(70 digits omitted)...0000 is not implicitly convertible to expected type uint256. Literal is too large to fit in uint256.