pragma experimental SMTChecker;

contract C
{
	function f() public pure {
		if (true) {
			address a = g();
			assert(a == address("lat1qqqqqqqqqqqqqqqqqqqqqqqqqqqqqqqq542u6a"));
		}
		if (true) {
			address a = g();
			assert(a == address("lat1qqqqqqqqqqqqqqqqqqqqqqqqqqqqqqqq542u6a"));
		}

	}
	function g() public pure returns (address) {
		address a;
		a = address("lat1qqqqqqqqqqqqqqqqqqqqqqqqqqqqqqqq542u6a");
		return a;
	}
}
<<<<<<< HEAD
// ----
=======
// ----
// Warning 5084: (275-285): Type conversion is not yet fully supported and might yield false positives.
// Warning 5084: (123-133): Type conversion is not yet fully supported and might yield false positives.
// Warning 5084: (275-285): Type conversion is not yet fully supported and might yield false positives.
// Warning 5084: (189-199): Type conversion is not yet fully supported and might yield false positives.
// Warning 5084: (275-285): Type conversion is not yet fully supported and might yield false positives.
>>>>>>> 27d51765
<|MERGE_RESOLUTION|>--- conflicted
+++ resolved
@@ -19,13 +19,9 @@
 		return a;
 	}
 }
-<<<<<<< HEAD
-// ----
-=======
 // ----
 // Warning 5084: (275-285): Type conversion is not yet fully supported and might yield false positives.
 // Warning 5084: (123-133): Type conversion is not yet fully supported and might yield false positives.
 // Warning 5084: (275-285): Type conversion is not yet fully supported and might yield false positives.
 // Warning 5084: (189-199): Type conversion is not yet fully supported and might yield false positives.
-// Warning 5084: (275-285): Type conversion is not yet fully supported and might yield false positives.
->>>>>>> 27d51765
+// Warning 5084: (275-285): Type conversion is not yet fully supported and might yield false positives.