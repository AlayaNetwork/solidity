--- conflicted
+++ resolved
@@ -5,8 +5,4 @@
     }
 }
 // ----
-<<<<<<< HEAD
-// SyntaxError 9429: (64-106): This looks like an address but has an invalid checksum. Correct checksummed address: "0xfA0bFc97E48458494Ccd857e1A85DC91F7F0046E". If this is not used as an address, please prepend '00'. For more information please see https://docs.soliditylang.org/en/develop/types.html#address-literals
-=======
-// TypeError 9574: (52-108): Type literal_string "apt1lg9le9lys3vyjnxds4lp4pwuj8mlqprw2zm444" is not implicitly convertible to expected type address.
->>>>>>> 6b823c6c
+// SyntaxError 9429: (64-106): This looks like an address but has an invalid checksum. Correct checksummed address: "0xfA0bFc97E48458494Ccd857e1A85DC91F7F0046E". If this is not used as an address, please prepend '00'. For more information please see https://docs.soliditylang.org/en/develop/types.html#address-literals